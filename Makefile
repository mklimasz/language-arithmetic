.PHONY: extra_quality_checks quality style fix-copies test test-reduced test-examples docs


check_dirs := examples templates tests src utils

<<<<<<< HEAD
# get modified files since the branch was made
fork_point_sha := $(shell git merge-base --fork-point master)
joined_dirs := $(shell echo $(check_dirs) | tr " " "|")
modified_py_files := $(shell git diff --name-only $(fork_point_sha) | egrep '^($(joined_dirs))' | egrep '\.py$$')
#$(info modified files are: $(modified_py_files))

modified_only_fixup:
	@if [ -n "$(modified_py_files)" ]; then \
		echo "Checking/fixing $(modified_py_files)"; \
		black $(modified_py_files); \
		isort $(modified_py_files); \
		flake8 $(modified_py_files); \
	else \
		echo "No library .py files were modified"; \
	fi

=======
>>>>>>> 701e7c5a
# Check that source code meets quality standards

# NOTE FOR adapter-transformers: The following check is skipped as not all copies implement adapters yet
	# python utils/check_copies.py
extra_quality_checks:
<<<<<<< HEAD
	python utils/check_copies.py
	python utils/check_dummies.py
=======
>>>>>>> 701e7c5a
	python utils/check_repo.py

# this target runs checks on all files
quality:
	black --check $(check_dirs)
	isort --check-only $(check_dirs)
	flake8 $(check_dirs)
	${MAKE} extra_quality_checks

# Format source code automatically and check is there are any problems left that need manual fixing

style:
	black $(check_dirs)
	isort $(check_dirs)

# Make marked copies of snippets of codes conform to the original

fix-copies:
	python utils/check_copies.py --fix_and_overwrite
	python utils/check_dummies.py --fix_and_overwrite

# Run tests for the library

test:
	python -m pytest -n auto --dist=loadfile -s -v ./tests/

test-reduced:
	python -m pytest -n auto --dist=loadfile -s -v\
		--ignore-glob='tests/test_tokenization*'\
		--ignore-glob='tests/test_pipelines*'\
		--ignore-glob='tests/test_hf*'\
		--ignore-glob='tests/test_doc*'\
		./tests/

# Run tests for examples

test-examples:
	python -m pytest -n auto --dist=loadfile -s -v ./examples/

# Check that docs can build

docs:
	cd docs && make html SPHINXOPTS="-W"<|MERGE_RESOLUTION|>--- conflicted
+++ resolved
@@ -3,35 +3,11 @@
 
 check_dirs := examples templates tests src utils
 
-<<<<<<< HEAD
-# get modified files since the branch was made
-fork_point_sha := $(shell git merge-base --fork-point master)
-joined_dirs := $(shell echo $(check_dirs) | tr " " "|")
-modified_py_files := $(shell git diff --name-only $(fork_point_sha) | egrep '^($(joined_dirs))' | egrep '\.py$$')
-#$(info modified files are: $(modified_py_files))
-
-modified_only_fixup:
-	@if [ -n "$(modified_py_files)" ]; then \
-		echo "Checking/fixing $(modified_py_files)"; \
-		black $(modified_py_files); \
-		isort $(modified_py_files); \
-		flake8 $(modified_py_files); \
-	else \
-		echo "No library .py files were modified"; \
-	fi
-
-=======
->>>>>>> 701e7c5a
 # Check that source code meets quality standards
 
 # NOTE FOR adapter-transformers: The following check is skipped as not all copies implement adapters yet
 	# python utils/check_copies.py
 extra_quality_checks:
-<<<<<<< HEAD
-	python utils/check_copies.py
-	python utils/check_dummies.py
-=======
->>>>>>> 701e7c5a
 	python utils/check_repo.py
 
 # this target runs checks on all files

--- conflicted
+++ resolved
@@ -52,24 +52,16 @@
 	python utils/custom_init_isort.py --check_only
 	python utils/sort_auto_mappings.py --check_only
 	flake8 $(check_dirs)
-<<<<<<< HEAD
 	doc-builder style src/transformers adapter_docs --max_len 119 --check_only --path_to_docs adapter_docs
-=======
-	doc-builder style src/transformers docs/source --max_len 119 --check_only --path_to_docs docs/source
 	python utils/check_doc_toc.py
->>>>>>> cf8a9ca5
 
 # Format source code automatically and check is there are any problems left that need manual fixing
 
 extra_style_checks:
 	python utils/custom_init_isort.py
-<<<<<<< HEAD
+	python utils/sort_auto_mappings.py
 	doc-builder style src/transformers adapter_docs --max_len 119 --path_to_docs adapter_docs
-=======
-	python utils/sort_auto_mappings.py
-	doc-builder style src/transformers docs/source --max_len 119 --path_to_docs docs/source
 	python utils/check_doc_toc.py --fix_and_overwrite
->>>>>>> cf8a9ca5
 
 # this target runs checks on all files and potentially modifies some of them
 

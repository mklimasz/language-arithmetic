--- conflicted
+++ resolved
@@ -367,11 +367,8 @@
     all_model_classes = (
         (
             BertModel,
-<<<<<<< HEAD
             BertModelWithHeads,
-=======
             BertLMHeadModel,
->>>>>>> d5b3e56d
             BertForMaskedLM,
             BertForMultipleChoice,
             BertForNextSentencePrediction,

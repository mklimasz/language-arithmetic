<!---
Copyright 2020 The HuggingFace Team. All rights reserved.

Licensed under the Apache License, Version 2.0 (the "License");
you may not use this file except in compliance with the License.
You may obtain a copy of the License at

    http://www.apache.org/licenses/LICENSE-2.0

Unless required by applicable law or agreed to in writing, software
distributed under the License is distributed on an "AS IS" BASIS,
WITHOUT WARRANTIES OR CONDITIONS OF ANY KIND, either express or implied.
See the License for the specific language governing permissions and
limitations under the License.
-->

<p align="center">
<img style="vertical-align:middle" src="https://raw.githubusercontent.com/Adapter-Hub/adapter-transformers/master/adapter_docs/logo.png" />
</p>
<h1 align="center">
<span>adapter-transformers</span>
</h1>

<h3 align="center">
A friendly fork of HuggingFace's <i>Transformers</i>, adding Adapters to PyTorch language models
</h3>

<<<<<<< HEAD
![Tests](https://github.com/Adapter-Hub/adapter-transformers/workflows/Tests/badge.svg)
[![GitHub](https://img.shields.io/github/license/adapter-hub/adapter-transformers.svg?color=blue)](https://github.com/adapter-hub/adapter-transformers/blob/master/LICENSE)
![PyPI](https://img.shields.io/pypi/v/adapter-transformers)

`adapter-transformers` is an extension of [HuggingFace's Transformers](https://github.com/huggingface/transformers) library, integrating adapters into state-of-the-art language models by incorporating **[AdapterHub](https://adapterhub.ml)**, a central repository for pre-trained adapter modules.
=======
🤗 Transformers provides thousands of pretrained models to perform tasks on texts such as classification, information extraction, question answering, summarization, translation, text generation, etc in 100+ languages. Its aim is to make cutting-edge NLP easier to use for everyone.

🤗 Transformers provides APIs to quickly download and use those pretrained models on a given text, fine-tune them on your own datasets then share them with the community on our [model hub](https://huggingface.co/models). At the same time, each python module defining an architecture can be used as a standalone and modified to enable quick research experiments.

🤗 Transformers is backed by the two most popular deep learning libraries, [PyTorch](https://pytorch.org/) and [TensorFlow](https://www.tensorflow.org/), with a seamless integration between them, allowing you to train your models with one then load it for inference with the other.

## Online demos
>>>>>>> bfa4ccf7

This library can be used as a drop-in replacement for HuggingFace Transformers and regularly synchronizes new upstream changes.

## Quick tour

_adapter-transformers_ currently supports **Python 3.6+** and **PyTorch 1.1.0+**.
After [installing PyTorch](https://pytorch.org/get-started/locally/), you can install _adapter-transformers_ from PyPI ...

```
pip install -U adapter-transformers
```

... or from source by cloning the repository:

```
git clone https://github.com/adapter-hub/adapter-transformers.git
cd adapter-transformers
pip install .
```

## Getting Started

HuggingFace's great documentation on getting started with _Transformers_ can be found [here](https://huggingface.co/transformers/index.html). _adapter-transformers_ is fully compatible with _Transformers_.

To get started with adapters, refer to these locations:

- **[Colab notebook tutorials](https://github.com/Adapter-Hub/adapter-transformers/tree/master/notebooks)**, a series notebooks providing an introduction to all the main concepts of (adapter-)transformers and AdapterHub
- **https://docs.adapterhub.ml**, our documentation on training and using adapters with _adapter-transformers_
- **https://adapterhub.ml** to explore available pre-trained adapter modules and share your own adapters
- **[Examples folder](https://github.com/Adapter-Hub/adapter-transformers/tree/master/examples)** of this repository containing HuggingFace's example training scripts, many adapted for training adapters

<<<<<<< HEAD

## Citation
=======
### With pip

This repository is tested on Python 3.6+, PyTorch 1.0.0+ (PyTorch 1.3.1+ for [examples](https://github.com/huggingface/transformers/tree/master/examples)) and TensorFlow 2.0.

You should install 🤗 Transformers in a [virtual environment](https://docs.python.org/3/library/venv.html). If you're unfamiliar with Python virtual environments, check out the [user guide](https://packaging.python.org/guides/installing-using-pip-and-virtual-environments/).

First, create a virtual environment with the version of Python you're going to use and activate it.

Then, you will need to install at least one of TensorFlow 2.0, PyTorch or Flax.
Please refer to [TensorFlow installation page](https://www.tensorflow.org/install/pip#tensorflow-2.0-rc-is-available), [PyTorch installation page](https://pytorch.org/get-started/locally/#start-locally) regarding the specific install command for your platform and/or [Flax installation page](https://github.com/google/flax#quick-install).
>>>>>>> bfa4ccf7

If you find this library useful, please cite our paper [AdapterHub: A Framework for Adapting Transformers](https://arxiv.org/abs/2007.07779):

```
<<<<<<< HEAD
@inproceedings{pfeiffer2020AdapterHub,
    title={AdapterHub: A Framework for Adapting Transformers},
    author={Pfeiffer, Jonas and
            R{\"u}ckl{\'e}, Andreas and
            Poth, Clifton and
            Kamath, Aishwarya and
            Vuli{\'c}, Ivan and
            Ruder, Sebastian and
            Cho, Kyunghyun and
            Gurevych, Iryna},
    booktitle={Proceedings of the 2020 Conference on Empirical Methods in Natural Language Processing: System Demonstrations},
    pages={46--54},
    year={2020}
=======

If you'd like to play with the examples, you must [install the library from source](https://huggingface.co/transformers/installation.html#installing-from-source).

### With conda

Since Transformers version v4.0.0, we now have a conda channel: `huggingface`.

🤗 Transformers can be installed using conda as follows:

```shell script
conda install -c huggingface transformers
```

Follow the installation pages of TensorFlow, PyTorch or Flax to see how to install them with conda. 

## Models architectures

**[All the model checkpoints](https://huggingface.co/models)** provided by 🤗 Transformers are seamlessly integrated from the huggingface.co [model hub](https://huggingface.co) where they are uploaded directly by [users](https://huggingface.co/users) and [organizations](https://huggingface.co/organizations).

Current number of checkpoints: ![](https://img.shields.io/endpoint?url=https://huggingface.co/api/shields/models&color=brightgreen)

🤗 Transformers currently provides the following architectures (see [here](https://huggingface.co/transformers/model_summary.html) for a high-level summary of each them):

1. **[ALBERT](https://huggingface.co/transformers/model_doc/albert.html)** (from Google Research and the Toyota Technological Institute at Chicago) released with the paper [ALBERT: A Lite BERT for Self-supervised Learning of Language Representations](https://arxiv.org/abs/1909.11942), by Zhenzhong Lan, Mingda Chen, Sebastian Goodman, Kevin Gimpel, Piyush Sharma, Radu Soricut.
1. **[BART](https://huggingface.co/transformers/model_doc/bart.html)** (from Facebook) released with the paper [BART: Denoising Sequence-to-Sequence Pre-training for Natural Language Generation, Translation, and Comprehension](https://arxiv.org/pdf/1910.13461.pdf) by Mike Lewis, Yinhan Liu, Naman Goyal, Marjan Ghazvininejad, Abdelrahman Mohamed, Omer Levy, Ves Stoyanov and Luke Zettlemoyer.
1. **[BARThez](https://huggingface.co/transformers/model_doc/barthez.html)** (from École polytechnique) released with the paper [BARThez: a Skilled Pretrained French Sequence-to-Sequence Model](https://arxiv.org/abs/2010.12321) by Moussa Kamal Eddine, Antoine J.-P. Tixier, Michalis Vazirgiannis.
1. **[BERT](https://huggingface.co/transformers/model_doc/bert.html)** (from Google) released with the paper [BERT: Pre-training of Deep Bidirectional Transformers for Language Understanding](https://arxiv.org/abs/1810.04805) by Jacob Devlin, Ming-Wei Chang, Kenton Lee and Kristina Toutanova.
1. **[BERT For Sequence Generation](https://huggingface.co/transformers/model_doc/bertgeneration.html)** (from Google) released with the paper [Leveraging Pre-trained Checkpoints for Sequence Generation Tasks](https://arxiv.org/abs/1907.12461) by Sascha Rothe, Shashi Narayan, Aliaksei Severyn.
1. **[Blenderbot](https://huggingface.co/transformers/model_doc/blenderbot.html)** (from Facebook) released with the paper [Recipes for building an open-domain chatbot](https://arxiv.org/abs/2004.13637) by Stephen Roller, Emily Dinan, Naman Goyal, Da Ju, Mary Williamson, Yinhan Liu, Jing Xu, Myle Ott, Kurt Shuster, Eric M. Smith, Y-Lan Boureau, Jason Weston.
1. **[CamemBERT](https://huggingface.co/transformers/model_doc/camembert.html)** (from Inria/Facebook/Sorbonne) released with the paper [CamemBERT: a Tasty French Language Model](https://arxiv.org/abs/1911.03894) by Louis Martin*, Benjamin Muller*, Pedro Javier Ortiz Suárez*, Yoann Dupont, Laurent Romary, Éric Villemonte de la Clergerie, Djamé Seddah and Benoît Sagot.
1. **[CTRL](https://huggingface.co/transformers/model_doc/ctrl.html)** (from Salesforce) released with the paper [CTRL: A Conditional Transformer Language Model for Controllable Generation](https://arxiv.org/abs/1909.05858) by Nitish Shirish Keskar*, Bryan McCann*, Lav R. Varshney, Caiming Xiong and Richard Socher.
1. **[DeBERTa](https://huggingface.co/transformers/model_doc/deberta.html)** (from Microsoft Research) released with the paper [DeBERTa: Decoding-enhanced BERT with Disentangled Attention](https://arxiv.org/abs/2006.03654) by Pengcheng He, Xiaodong Liu, Jianfeng Gao, Weizhu Chen.
1. **[DialoGPT](https://huggingface.co/transformers/model_doc/dialogpt.html)** (from Microsoft Research) released with the paper [DialoGPT: Large-Scale Generative Pre-training for Conversational Response Generation](https://arxiv.org/abs/1911.00536) by Yizhe Zhang, Siqi Sun, Michel Galley, Yen-Chun Chen, Chris Brockett, Xiang Gao, Jianfeng Gao, Jingjing Liu, Bill Dolan.
1. **[DistilBERT](https://huggingface.co/transformers/model_doc/distilbert.html)** (from HuggingFace), released together with the paper [DistilBERT, a distilled version of BERT: smaller, faster, cheaper and lighter](https://arxiv.org/abs/1910.01108) by Victor Sanh, Lysandre Debut and Thomas Wolf. The same method has been applied to compress GPT2 into [DistilGPT2](https://github.com/huggingface/transformers/tree/master/examples/distillation), RoBERTa into [DistilRoBERTa](https://github.com/huggingface/transformers/tree/master/examples/distillation), Multilingual BERT into [DistilmBERT](https://github.com/huggingface/transformers/tree/master/examples/distillation) and a German version of DistilBERT.
1. **[DPR](https://huggingface.co/transformers/model_doc/dpr.html)** (from Facebook) released with the paper [Dense Passage Retrieval
for Open-Domain Question Answering](https://arxiv.org/abs/2004.04906) by Vladimir Karpukhin, Barlas Oğuz, Sewon
Min, Patrick Lewis, Ledell Wu, Sergey Edunov, Danqi Chen, and Wen-tau Yih.
1. **[ELECTRA](https://huggingface.co/transformers/model_doc/electra.html)** (from Google Research/Stanford University) released with the paper [ELECTRA: Pre-training text encoders as discriminators rather than generators](https://arxiv.org/abs/2003.10555) by Kevin Clark, Minh-Thang Luong, Quoc V. Le, Christopher D. Manning.
1. **[FlauBERT](https://huggingface.co/transformers/model_doc/flaubert.html)** (from CNRS) released with the paper [FlauBERT: Unsupervised Language Model Pre-training for French](https://arxiv.org/abs/1912.05372) by Hang Le, Loïc Vial, Jibril Frej, Vincent Segonne, Maximin Coavoux, Benjamin Lecouteux, Alexandre Allauzen, Benoît Crabbé, Laurent Besacier, Didier Schwab.
1. **[Funnel Transformer](https://huggingface.co/transformers/model_doc/funnel.html)** (from CMU/Google Brain) released with the paper [Funnel-Transformer: Filtering out Sequential Redundancy for Efficient Language Processing](https://arxiv.org/abs/2006.03236) by Zihang Dai, Guokun Lai, Yiming Yang, Quoc V. Le.
1. **[GPT](https://huggingface.co/transformers/model_doc/gpt.html)** (from OpenAI) released with the paper [Improving Language Understanding by Generative Pre-Training](https://blog.openai.com/language-unsupervised/) by Alec Radford, Karthik Narasimhan, Tim Salimans and Ilya Sutskever.
1. **[GPT-2](https://huggingface.co/transformers/model_doc/gpt2.html)** (from OpenAI) released with the paper [Language Models are Unsupervised Multitask Learners](https://blog.openai.com/better-language-models/) by Alec Radford*, Jeffrey Wu*, Rewon Child, David Luan, Dario Amodei** and Ilya Sutskever**.
1. **[LayoutLM](https://huggingface.co/transformers/model_doc/layoutlm.html)** (from Microsoft Research Asia) released with the paper [LayoutLM: Pre-training of Text and Layout for Document Image Understanding](https://arxiv.org/abs/1912.13318) by Yiheng Xu, Minghao Li, Lei Cui, Shaohan Huang, Furu Wei, Ming Zhou.
1. **[Longformer](https://huggingface.co/transformers/model_doc/longformer.html)** (from AllenAI) released with the paper [Longformer: The Long-Document Transformer](https://arxiv.org/abs/2004.05150) by Iz Beltagy, Matthew E. Peters, Arman Cohan.
1. **[LXMERT](https://huggingface.co/transformers/model_doc/lxmert.html)** (from UNC Chapel Hill) released with the paper [LXMERT: Learning Cross-Modality Encoder Representations from Transformers for Open-Domain Question Answering](https://arxiv.org/abs/1908.07490) by Hao Tan and Mohit Bansal.
1. **[MarianMT](https://huggingface.co/transformers/model_doc/marian.html)** Machine translation models trained using [OPUS](http://opus.nlpl.eu/) data by Jörg Tiedemann. The [Marian Framework](https://marian-nmt.github.io/) is being developed by the Microsoft Translator Team.
1. **[MBart](https://huggingface.co/transformers/model_doc/mbart.html)** (from Facebook) released with the paper [Multilingual Denoising Pre-training for Neural Machine Translation](https://arxiv.org/abs/2001.08210) by Yinhan Liu, Jiatao Gu, Naman Goyal, Xian Li, Sergey Edunov, Marjan Ghazvininejad, Mike Lewis, Luke Zettlemoyer.
1. **[MPNet](https://huggingface.co/transformers/model_doc/mpnet.html)** (from Microsoft Research) released with the paper [MPNet: Masked and Permuted Pre-training for Language Understanding](https://arxiv.org/abs/2004.09297) by Kaitao Song, Xu Tan, Tao Qin, Jianfeng Lu, Tie-Yan Liu.
1. **[MT5](https://huggingface.co/transformers/model_doc/mt5.html)** (from Google AI) released with the paper [mT5: A massively multilingual pre-trained text-to-text transformer](https://arxiv.org/abs/2010.11934) by Linting Xue, Noah Constant, Adam Roberts, Mihir Kale, Rami Al-Rfou, Aditya Siddhant, Aditya Barua, Colin Raffel.
1. **[Pegasus](https://huggingface.co/transformers/model_doc/pegasus.html)** (from Google) released with the paper [PEGASUS: Pre-training with Extracted Gap-sentences for Abstractive Summarization](https://arxiv.org/abs/1912.08777)> by Jingqing Zhang, Yao Zhao, Mohammad Saleh and Peter J. Liu.
1. **[ProphetNet](https://huggingface.co/transformers/model_doc/prophetnet.html)** (from Microsoft Research) released with the paper [ProphetNet: Predicting Future N-gram for Sequence-to-Sequence Pre-training](https://arxiv.org/abs/2001.04063) by Yu Yan, Weizhen Qi, Yeyun Gong, Dayiheng Liu, Nan Duan, Jiusheng Chen, Ruofei Zhang and Ming Zhou.
1. **[Reformer](https://huggingface.co/transformers/model_doc/reformer.html)** (from Google Research) released with the paper [Reformer: The Efficient Transformer](https://arxiv.org/abs/2001.04451) by Nikita Kitaev, Łukasz Kaiser, Anselm Levskaya.
1. **[RoBERTa](https://huggingface.co/transformers/model_doc/roberta.html)** (from Facebook), released together with the paper a [Robustly Optimized BERT Pretraining Approach](https://arxiv.org/abs/1907.11692) by Yinhan Liu, Myle Ott, Naman Goyal, Jingfei Du, Mandar Joshi, Danqi Chen, Omer Levy, Mike Lewis, Luke Zettlemoyer, Veselin Stoyanov.
ultilingual BERT into [DistilmBERT](https://github.com/huggingface/transformers/tree/master/examples/distillation) and a German version of DistilBERT.
1. **[SqueezeBert](https://huggingface.co/transformers/model_doc/squeezebert.html)** released with the paper [SqueezeBERT: What can computer vision teach NLP about efficient neural networks?](https://arxiv.org/abs/2006.11316) by Forrest N. Iandola, Albert E. Shaw, Ravi Krishna, and Kurt W. Keutzer.
1. **[T5](https://huggingface.co/transformers/model_doc/t5.html)** (from Google AI) released with the paper [Exploring the Limits of Transfer Learning with a Unified Text-to-Text Transformer](https://arxiv.org/abs/1910.10683) by Colin Raffel and Noam Shazeer and Adam Roberts and Katherine Lee and Sharan Narang and Michael Matena and Yanqi Zhou and Wei Li and Peter J. Liu.
1. **[TAPAS](https://huggingface.co/transformers/master/model_doc/tapas.html)** (from Google AI) released with the paper [TAPAS: Weakly Supervised Table Parsing via Pre-training](https://arxiv.org/abs/2004.02349) by Jonathan Herzig, Paweł Krzysztof Nowak, Thomas Müller, Francesco Piccinno and Julian Martin Eisenschlos.
1. **[Transformer-XL](https://huggingface.co/transformers/model_doc/transformerxl.html)** (from Google/CMU) released with the paper [Transformer-XL: Attentive Language Models Beyond a Fixed-Length Context](https://arxiv.org/abs/1901.02860) by Zihang Dai*, Zhilin Yang*, Yiming Yang, Jaime Carbonell, Quoc V. Le, Ruslan Salakhutdinov.
1. **[XLM](https://huggingface.co/transformers/model_doc/xlm.html)** (from Facebook) released together with the paper [Cross-lingual Language Model Pretraining](https://arxiv.org/abs/1901.07291) by Guillaume Lample and Alexis Conneau.
1. **[XLM-ProphetNet](https://huggingface.co/transformers/model_doc/xlmprophetnet.html)** (from Microsoft Research) released with the paper [ProphetNet: Predicting Future N-gram for Sequence-to-Sequence Pre-training](https://arxiv.org/abs/2001.04063) by Yu Yan, Weizhen Qi, Yeyun Gong, Dayiheng Liu, Nan Duan, Jiusheng Chen, Ruofei Zhang and Ming Zhou.
1. **[XLM-RoBERTa](https://huggingface.co/transformers/model_doc/xlmroberta.html)** (from Facebook AI), released together with the paper [Unsupervised Cross-lingual Representation Learning at Scale](https://arxiv.org/abs/1911.02116) by Alexis Conneau*, Kartikay Khandelwal*, Naman Goyal, Vishrav Chaudhary, Guillaume Wenzek, Francisco Guzmán, Edouard Grave, Myle Ott, Luke Zettlemoyer and Veselin Stoyanov.
1. **[XLNet](https://huggingface.co/transformers/model_doc/xlnet.html)** (from Google/CMU) released with the paper [​XLNet: Generalized Autoregressive Pretraining for Language Understanding](https://arxiv.org/abs/1906.08237) by Zhilin Yang*, Zihang Dai*, Yiming Yang, Jaime Carbonell, Ruslan Salakhutdinov, Quoc V. Le.
1. Want to contribute a new model? We have added a **detailed guide and templates** to guide you in the process of adding a new model. You can find them in the [`templates`](./templates) folder of the repository. Be sure to check the [contributing guidelines](./CONTRIBUTING.md) and contact the maintainers or open an issue to collect feedbacks before starting your PR.

To check if each model has an implementation in PyTorch/TensorFlow/Flax or has an associated tokenizer backed by the 🤗 Tokenizers library, refer to [this table](https://huggingface.co/transformers/index.html#bigtable)

These implementations have been tested on several datasets (see the example scripts) and should match the performances of the original implementations. You can find more details on the performances in the Examples section of the [documentation](https://huggingface.co/transformers/examples.html).


## Learn more

| Section | Description |
|-|-|
| [Documentation](https://huggingface.co/transformers/) | Full API documentation and tutorials |
| [Task summary](https://huggingface.co/transformers/task_summary.html) | Tasks supported by 🤗 Transformers |
| [Preprocessing tutorial](https://huggingface.co/transformers/preprocessing.html) | Using the `Tokenizer` class to prepare data for the models |
| [Training and fine-tuning](https://huggingface.co/transformers/training.html) | Using the models provided by 🤗 Transformers in a PyTorch/TensorFlow training loop and the `Trainer` API |
| [Quick tour: Fine-tuning/usage scripts](https://github.com/huggingface/transformers/tree/master/examples) | Example scripts for fine-tuning models on a wide range of tasks |
| [Model sharing and uploading](https://huggingface.co/transformers/model_sharing.html) | Upload and share your fine-tuned models with the community |
| [Migration](https://huggingface.co/transformers/migration.html) | Migrate to 🤗 Transformers from `pytorch-transformers` or `pytorch-pretrained-bert` |

## Citation

We now have a [paper](https://www.aclweb.org/anthology/2020.emnlp-demos.6/) you can cite for the 🤗 Transformers library:
```bibtex
@inproceedings{wolf-etal-2020-transformers,
    title = "Transformers: State-of-the-Art Natural Language Processing",
    author = "Thomas Wolf and Lysandre Debut and Victor Sanh and Julien Chaumond and Clement Delangue and Anthony Moi and Pierric Cistac and Tim Rault and Rémi Louf and Morgan Funtowicz and Joe Davison and Sam Shleifer and Patrick von Platen and Clara Ma and Yacine Jernite and Julien Plu and Canwen Xu and Teven Le Scao and Sylvain Gugger and Mariama Drame and Quentin Lhoest and Alexander M. Rush",
    booktitle = "Proceedings of the 2020 Conference on Empirical Methods in Natural Language Processing: System Demonstrations",
    month = oct,
    year = "2020",
    address = "Online",
    publisher = "Association for Computational Linguistics",
    url = "https://www.aclweb.org/anthology/2020.emnlp-demos.6",
    pages = "38--45"
>>>>>>> bfa4ccf7
}
```<|MERGE_RESOLUTION|>--- conflicted
+++ resolved
@@ -25,21 +25,11 @@
 A friendly fork of HuggingFace's <i>Transformers</i>, adding Adapters to PyTorch language models
 </h3>
 
-<<<<<<< HEAD
 ![Tests](https://github.com/Adapter-Hub/adapter-transformers/workflows/Tests/badge.svg)
 [![GitHub](https://img.shields.io/github/license/adapter-hub/adapter-transformers.svg?color=blue)](https://github.com/adapter-hub/adapter-transformers/blob/master/LICENSE)
 ![PyPI](https://img.shields.io/pypi/v/adapter-transformers)
 
 `adapter-transformers` is an extension of [HuggingFace's Transformers](https://github.com/huggingface/transformers) library, integrating adapters into state-of-the-art language models by incorporating **[AdapterHub](https://adapterhub.ml)**, a central repository for pre-trained adapter modules.
-=======
-🤗 Transformers provides thousands of pretrained models to perform tasks on texts such as classification, information extraction, question answering, summarization, translation, text generation, etc in 100+ languages. Its aim is to make cutting-edge NLP easier to use for everyone.
-
-🤗 Transformers provides APIs to quickly download and use those pretrained models on a given text, fine-tune them on your own datasets then share them with the community on our [model hub](https://huggingface.co/models). At the same time, each python module defining an architecture can be used as a standalone and modified to enable quick research experiments.
-
-🤗 Transformers is backed by the two most popular deep learning libraries, [PyTorch](https://pytorch.org/) and [TensorFlow](https://www.tensorflow.org/), with a seamless integration between them, allowing you to train your models with one then load it for inference with the other.
-
-## Online demos
->>>>>>> bfa4ccf7
 
 This library can be used as a drop-in replacement for HuggingFace Transformers and regularly synchronizes new upstream changes.
 
@@ -71,26 +61,12 @@
 - **https://adapterhub.ml** to explore available pre-trained adapter modules and share your own adapters
 - **[Examples folder](https://github.com/Adapter-Hub/adapter-transformers/tree/master/examples)** of this repository containing HuggingFace's example training scripts, many adapted for training adapters
 
-<<<<<<< HEAD
 
 ## Citation
-=======
-### With pip
-
-This repository is tested on Python 3.6+, PyTorch 1.0.0+ (PyTorch 1.3.1+ for [examples](https://github.com/huggingface/transformers/tree/master/examples)) and TensorFlow 2.0.
-
-You should install 🤗 Transformers in a [virtual environment](https://docs.python.org/3/library/venv.html). If you're unfamiliar with Python virtual environments, check out the [user guide](https://packaging.python.org/guides/installing-using-pip-and-virtual-environments/).
-
-First, create a virtual environment with the version of Python you're going to use and activate it.
-
-Then, you will need to install at least one of TensorFlow 2.0, PyTorch or Flax.
-Please refer to [TensorFlow installation page](https://www.tensorflow.org/install/pip#tensorflow-2.0-rc-is-available), [PyTorch installation page](https://pytorch.org/get-started/locally/#start-locally) regarding the specific install command for your platform and/or [Flax installation page](https://github.com/google/flax#quick-install).
->>>>>>> bfa4ccf7
 
 If you find this library useful, please cite our paper [AdapterHub: A Framework for Adapting Transformers](https://arxiv.org/abs/2007.07779):
 
 ```
-<<<<<<< HEAD
 @inproceedings{pfeiffer2020AdapterHub,
     title={AdapterHub: A Framework for Adapting Transformers},
     author={Pfeiffer, Jonas and
@@ -104,102 +80,5 @@
     booktitle={Proceedings of the 2020 Conference on Empirical Methods in Natural Language Processing: System Demonstrations},
     pages={46--54},
     year={2020}
-=======
-
-If you'd like to play with the examples, you must [install the library from source](https://huggingface.co/transformers/installation.html#installing-from-source).
-
-### With conda
-
-Since Transformers version v4.0.0, we now have a conda channel: `huggingface`.
-
-🤗 Transformers can be installed using conda as follows:
-
-```shell script
-conda install -c huggingface transformers
-```
-
-Follow the installation pages of TensorFlow, PyTorch or Flax to see how to install them with conda. 
-
-## Models architectures
-
-**[All the model checkpoints](https://huggingface.co/models)** provided by 🤗 Transformers are seamlessly integrated from the huggingface.co [model hub](https://huggingface.co) where they are uploaded directly by [users](https://huggingface.co/users) and [organizations](https://huggingface.co/organizations).
-
-Current number of checkpoints: ![](https://img.shields.io/endpoint?url=https://huggingface.co/api/shields/models&color=brightgreen)
-
-🤗 Transformers currently provides the following architectures (see [here](https://huggingface.co/transformers/model_summary.html) for a high-level summary of each them):
-
-1. **[ALBERT](https://huggingface.co/transformers/model_doc/albert.html)** (from Google Research and the Toyota Technological Institute at Chicago) released with the paper [ALBERT: A Lite BERT for Self-supervised Learning of Language Representations](https://arxiv.org/abs/1909.11942), by Zhenzhong Lan, Mingda Chen, Sebastian Goodman, Kevin Gimpel, Piyush Sharma, Radu Soricut.
-1. **[BART](https://huggingface.co/transformers/model_doc/bart.html)** (from Facebook) released with the paper [BART: Denoising Sequence-to-Sequence Pre-training for Natural Language Generation, Translation, and Comprehension](https://arxiv.org/pdf/1910.13461.pdf) by Mike Lewis, Yinhan Liu, Naman Goyal, Marjan Ghazvininejad, Abdelrahman Mohamed, Omer Levy, Ves Stoyanov and Luke Zettlemoyer.
-1. **[BARThez](https://huggingface.co/transformers/model_doc/barthez.html)** (from École polytechnique) released with the paper [BARThez: a Skilled Pretrained French Sequence-to-Sequence Model](https://arxiv.org/abs/2010.12321) by Moussa Kamal Eddine, Antoine J.-P. Tixier, Michalis Vazirgiannis.
-1. **[BERT](https://huggingface.co/transformers/model_doc/bert.html)** (from Google) released with the paper [BERT: Pre-training of Deep Bidirectional Transformers for Language Understanding](https://arxiv.org/abs/1810.04805) by Jacob Devlin, Ming-Wei Chang, Kenton Lee and Kristina Toutanova.
-1. **[BERT For Sequence Generation](https://huggingface.co/transformers/model_doc/bertgeneration.html)** (from Google) released with the paper [Leveraging Pre-trained Checkpoints for Sequence Generation Tasks](https://arxiv.org/abs/1907.12461) by Sascha Rothe, Shashi Narayan, Aliaksei Severyn.
-1. **[Blenderbot](https://huggingface.co/transformers/model_doc/blenderbot.html)** (from Facebook) released with the paper [Recipes for building an open-domain chatbot](https://arxiv.org/abs/2004.13637) by Stephen Roller, Emily Dinan, Naman Goyal, Da Ju, Mary Williamson, Yinhan Liu, Jing Xu, Myle Ott, Kurt Shuster, Eric M. Smith, Y-Lan Boureau, Jason Weston.
-1. **[CamemBERT](https://huggingface.co/transformers/model_doc/camembert.html)** (from Inria/Facebook/Sorbonne) released with the paper [CamemBERT: a Tasty French Language Model](https://arxiv.org/abs/1911.03894) by Louis Martin*, Benjamin Muller*, Pedro Javier Ortiz Suárez*, Yoann Dupont, Laurent Romary, Éric Villemonte de la Clergerie, Djamé Seddah and Benoît Sagot.
-1. **[CTRL](https://huggingface.co/transformers/model_doc/ctrl.html)** (from Salesforce) released with the paper [CTRL: A Conditional Transformer Language Model for Controllable Generation](https://arxiv.org/abs/1909.05858) by Nitish Shirish Keskar*, Bryan McCann*, Lav R. Varshney, Caiming Xiong and Richard Socher.
-1. **[DeBERTa](https://huggingface.co/transformers/model_doc/deberta.html)** (from Microsoft Research) released with the paper [DeBERTa: Decoding-enhanced BERT with Disentangled Attention](https://arxiv.org/abs/2006.03654) by Pengcheng He, Xiaodong Liu, Jianfeng Gao, Weizhu Chen.
-1. **[DialoGPT](https://huggingface.co/transformers/model_doc/dialogpt.html)** (from Microsoft Research) released with the paper [DialoGPT: Large-Scale Generative Pre-training for Conversational Response Generation](https://arxiv.org/abs/1911.00536) by Yizhe Zhang, Siqi Sun, Michel Galley, Yen-Chun Chen, Chris Brockett, Xiang Gao, Jianfeng Gao, Jingjing Liu, Bill Dolan.
-1. **[DistilBERT](https://huggingface.co/transformers/model_doc/distilbert.html)** (from HuggingFace), released together with the paper [DistilBERT, a distilled version of BERT: smaller, faster, cheaper and lighter](https://arxiv.org/abs/1910.01108) by Victor Sanh, Lysandre Debut and Thomas Wolf. The same method has been applied to compress GPT2 into [DistilGPT2](https://github.com/huggingface/transformers/tree/master/examples/distillation), RoBERTa into [DistilRoBERTa](https://github.com/huggingface/transformers/tree/master/examples/distillation), Multilingual BERT into [DistilmBERT](https://github.com/huggingface/transformers/tree/master/examples/distillation) and a German version of DistilBERT.
-1. **[DPR](https://huggingface.co/transformers/model_doc/dpr.html)** (from Facebook) released with the paper [Dense Passage Retrieval
-for Open-Domain Question Answering](https://arxiv.org/abs/2004.04906) by Vladimir Karpukhin, Barlas Oğuz, Sewon
-Min, Patrick Lewis, Ledell Wu, Sergey Edunov, Danqi Chen, and Wen-tau Yih.
-1. **[ELECTRA](https://huggingface.co/transformers/model_doc/electra.html)** (from Google Research/Stanford University) released with the paper [ELECTRA: Pre-training text encoders as discriminators rather than generators](https://arxiv.org/abs/2003.10555) by Kevin Clark, Minh-Thang Luong, Quoc V. Le, Christopher D. Manning.
-1. **[FlauBERT](https://huggingface.co/transformers/model_doc/flaubert.html)** (from CNRS) released with the paper [FlauBERT: Unsupervised Language Model Pre-training for French](https://arxiv.org/abs/1912.05372) by Hang Le, Loïc Vial, Jibril Frej, Vincent Segonne, Maximin Coavoux, Benjamin Lecouteux, Alexandre Allauzen, Benoît Crabbé, Laurent Besacier, Didier Schwab.
-1. **[Funnel Transformer](https://huggingface.co/transformers/model_doc/funnel.html)** (from CMU/Google Brain) released with the paper [Funnel-Transformer: Filtering out Sequential Redundancy for Efficient Language Processing](https://arxiv.org/abs/2006.03236) by Zihang Dai, Guokun Lai, Yiming Yang, Quoc V. Le.
-1. **[GPT](https://huggingface.co/transformers/model_doc/gpt.html)** (from OpenAI) released with the paper [Improving Language Understanding by Generative Pre-Training](https://blog.openai.com/language-unsupervised/) by Alec Radford, Karthik Narasimhan, Tim Salimans and Ilya Sutskever.
-1. **[GPT-2](https://huggingface.co/transformers/model_doc/gpt2.html)** (from OpenAI) released with the paper [Language Models are Unsupervised Multitask Learners](https://blog.openai.com/better-language-models/) by Alec Radford*, Jeffrey Wu*, Rewon Child, David Luan, Dario Amodei** and Ilya Sutskever**.
-1. **[LayoutLM](https://huggingface.co/transformers/model_doc/layoutlm.html)** (from Microsoft Research Asia) released with the paper [LayoutLM: Pre-training of Text and Layout for Document Image Understanding](https://arxiv.org/abs/1912.13318) by Yiheng Xu, Minghao Li, Lei Cui, Shaohan Huang, Furu Wei, Ming Zhou.
-1. **[Longformer](https://huggingface.co/transformers/model_doc/longformer.html)** (from AllenAI) released with the paper [Longformer: The Long-Document Transformer](https://arxiv.org/abs/2004.05150) by Iz Beltagy, Matthew E. Peters, Arman Cohan.
-1. **[LXMERT](https://huggingface.co/transformers/model_doc/lxmert.html)** (from UNC Chapel Hill) released with the paper [LXMERT: Learning Cross-Modality Encoder Representations from Transformers for Open-Domain Question Answering](https://arxiv.org/abs/1908.07490) by Hao Tan and Mohit Bansal.
-1. **[MarianMT](https://huggingface.co/transformers/model_doc/marian.html)** Machine translation models trained using [OPUS](http://opus.nlpl.eu/) data by Jörg Tiedemann. The [Marian Framework](https://marian-nmt.github.io/) is being developed by the Microsoft Translator Team.
-1. **[MBart](https://huggingface.co/transformers/model_doc/mbart.html)** (from Facebook) released with the paper [Multilingual Denoising Pre-training for Neural Machine Translation](https://arxiv.org/abs/2001.08210) by Yinhan Liu, Jiatao Gu, Naman Goyal, Xian Li, Sergey Edunov, Marjan Ghazvininejad, Mike Lewis, Luke Zettlemoyer.
-1. **[MPNet](https://huggingface.co/transformers/model_doc/mpnet.html)** (from Microsoft Research) released with the paper [MPNet: Masked and Permuted Pre-training for Language Understanding](https://arxiv.org/abs/2004.09297) by Kaitao Song, Xu Tan, Tao Qin, Jianfeng Lu, Tie-Yan Liu.
-1. **[MT5](https://huggingface.co/transformers/model_doc/mt5.html)** (from Google AI) released with the paper [mT5: A massively multilingual pre-trained text-to-text transformer](https://arxiv.org/abs/2010.11934) by Linting Xue, Noah Constant, Adam Roberts, Mihir Kale, Rami Al-Rfou, Aditya Siddhant, Aditya Barua, Colin Raffel.
-1. **[Pegasus](https://huggingface.co/transformers/model_doc/pegasus.html)** (from Google) released with the paper [PEGASUS: Pre-training with Extracted Gap-sentences for Abstractive Summarization](https://arxiv.org/abs/1912.08777)> by Jingqing Zhang, Yao Zhao, Mohammad Saleh and Peter J. Liu.
-1. **[ProphetNet](https://huggingface.co/transformers/model_doc/prophetnet.html)** (from Microsoft Research) released with the paper [ProphetNet: Predicting Future N-gram for Sequence-to-Sequence Pre-training](https://arxiv.org/abs/2001.04063) by Yu Yan, Weizhen Qi, Yeyun Gong, Dayiheng Liu, Nan Duan, Jiusheng Chen, Ruofei Zhang and Ming Zhou.
-1. **[Reformer](https://huggingface.co/transformers/model_doc/reformer.html)** (from Google Research) released with the paper [Reformer: The Efficient Transformer](https://arxiv.org/abs/2001.04451) by Nikita Kitaev, Łukasz Kaiser, Anselm Levskaya.
-1. **[RoBERTa](https://huggingface.co/transformers/model_doc/roberta.html)** (from Facebook), released together with the paper a [Robustly Optimized BERT Pretraining Approach](https://arxiv.org/abs/1907.11692) by Yinhan Liu, Myle Ott, Naman Goyal, Jingfei Du, Mandar Joshi, Danqi Chen, Omer Levy, Mike Lewis, Luke Zettlemoyer, Veselin Stoyanov.
-ultilingual BERT into [DistilmBERT](https://github.com/huggingface/transformers/tree/master/examples/distillation) and a German version of DistilBERT.
-1. **[SqueezeBert](https://huggingface.co/transformers/model_doc/squeezebert.html)** released with the paper [SqueezeBERT: What can computer vision teach NLP about efficient neural networks?](https://arxiv.org/abs/2006.11316) by Forrest N. Iandola, Albert E. Shaw, Ravi Krishna, and Kurt W. Keutzer.
-1. **[T5](https://huggingface.co/transformers/model_doc/t5.html)** (from Google AI) released with the paper [Exploring the Limits of Transfer Learning with a Unified Text-to-Text Transformer](https://arxiv.org/abs/1910.10683) by Colin Raffel and Noam Shazeer and Adam Roberts and Katherine Lee and Sharan Narang and Michael Matena and Yanqi Zhou and Wei Li and Peter J. Liu.
-1. **[TAPAS](https://huggingface.co/transformers/master/model_doc/tapas.html)** (from Google AI) released with the paper [TAPAS: Weakly Supervised Table Parsing via Pre-training](https://arxiv.org/abs/2004.02349) by Jonathan Herzig, Paweł Krzysztof Nowak, Thomas Müller, Francesco Piccinno and Julian Martin Eisenschlos.
-1. **[Transformer-XL](https://huggingface.co/transformers/model_doc/transformerxl.html)** (from Google/CMU) released with the paper [Transformer-XL: Attentive Language Models Beyond a Fixed-Length Context](https://arxiv.org/abs/1901.02860) by Zihang Dai*, Zhilin Yang*, Yiming Yang, Jaime Carbonell, Quoc V. Le, Ruslan Salakhutdinov.
-1. **[XLM](https://huggingface.co/transformers/model_doc/xlm.html)** (from Facebook) released together with the paper [Cross-lingual Language Model Pretraining](https://arxiv.org/abs/1901.07291) by Guillaume Lample and Alexis Conneau.
-1. **[XLM-ProphetNet](https://huggingface.co/transformers/model_doc/xlmprophetnet.html)** (from Microsoft Research) released with the paper [ProphetNet: Predicting Future N-gram for Sequence-to-Sequence Pre-training](https://arxiv.org/abs/2001.04063) by Yu Yan, Weizhen Qi, Yeyun Gong, Dayiheng Liu, Nan Duan, Jiusheng Chen, Ruofei Zhang and Ming Zhou.
-1. **[XLM-RoBERTa](https://huggingface.co/transformers/model_doc/xlmroberta.html)** (from Facebook AI), released together with the paper [Unsupervised Cross-lingual Representation Learning at Scale](https://arxiv.org/abs/1911.02116) by Alexis Conneau*, Kartikay Khandelwal*, Naman Goyal, Vishrav Chaudhary, Guillaume Wenzek, Francisco Guzmán, Edouard Grave, Myle Ott, Luke Zettlemoyer and Veselin Stoyanov.
-1. **[XLNet](https://huggingface.co/transformers/model_doc/xlnet.html)** (from Google/CMU) released with the paper [​XLNet: Generalized Autoregressive Pretraining for Language Understanding](https://arxiv.org/abs/1906.08237) by Zhilin Yang*, Zihang Dai*, Yiming Yang, Jaime Carbonell, Ruslan Salakhutdinov, Quoc V. Le.
-1. Want to contribute a new model? We have added a **detailed guide and templates** to guide you in the process of adding a new model. You can find them in the [`templates`](./templates) folder of the repository. Be sure to check the [contributing guidelines](./CONTRIBUTING.md) and contact the maintainers or open an issue to collect feedbacks before starting your PR.
-
-To check if each model has an implementation in PyTorch/TensorFlow/Flax or has an associated tokenizer backed by the 🤗 Tokenizers library, refer to [this table](https://huggingface.co/transformers/index.html#bigtable)
-
-These implementations have been tested on several datasets (see the example scripts) and should match the performances of the original implementations. You can find more details on the performances in the Examples section of the [documentation](https://huggingface.co/transformers/examples.html).
-
-
-## Learn more
-
-| Section | Description |
-|-|-|
-| [Documentation](https://huggingface.co/transformers/) | Full API documentation and tutorials |
-| [Task summary](https://huggingface.co/transformers/task_summary.html) | Tasks supported by 🤗 Transformers |
-| [Preprocessing tutorial](https://huggingface.co/transformers/preprocessing.html) | Using the `Tokenizer` class to prepare data for the models |
-| [Training and fine-tuning](https://huggingface.co/transformers/training.html) | Using the models provided by 🤗 Transformers in a PyTorch/TensorFlow training loop and the `Trainer` API |
-| [Quick tour: Fine-tuning/usage scripts](https://github.com/huggingface/transformers/tree/master/examples) | Example scripts for fine-tuning models on a wide range of tasks |
-| [Model sharing and uploading](https://huggingface.co/transformers/model_sharing.html) | Upload and share your fine-tuned models with the community |
-| [Migration](https://huggingface.co/transformers/migration.html) | Migrate to 🤗 Transformers from `pytorch-transformers` or `pytorch-pretrained-bert` |
-
-## Citation
-
-We now have a [paper](https://www.aclweb.org/anthology/2020.emnlp-demos.6/) you can cite for the 🤗 Transformers library:
-```bibtex
-@inproceedings{wolf-etal-2020-transformers,
-    title = "Transformers: State-of-the-Art Natural Language Processing",
-    author = "Thomas Wolf and Lysandre Debut and Victor Sanh and Julien Chaumond and Clement Delangue and Anthony Moi and Pierric Cistac and Tim Rault and Rémi Louf and Morgan Funtowicz and Joe Davison and Sam Shleifer and Patrick von Platen and Clara Ma and Yacine Jernite and Julien Plu and Canwen Xu and Teven Le Scao and Sylvain Gugger and Mariama Drame and Quentin Lhoest and Alexander M. Rush",
-    booktitle = "Proceedings of the 2020 Conference on Empirical Methods in Natural Language Processing: System Demonstrations",
-    month = oct,
-    year = "2020",
-    address = "Online",
-    publisher = "Association for Computational Linguistics",
-    url = "https://www.aclweb.org/anthology/2020.emnlp-demos.6",
-    pages = "38--45"
->>>>>>> bfa4ccf7
 }
 ```
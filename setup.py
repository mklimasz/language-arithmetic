--- conflicted
+++ resolved
@@ -204,21 +204,12 @@
 extras["onnxruntime"] = deps_list("onnxruntime", "onnxruntime-tools")
 extras["modelcreation"] = deps_list("cookiecutter")
 
-<<<<<<< HEAD
-extras["sentencepiece"] = ["sentencepiece==0.1.91", "protobuf"]
-extras["retrieval"] = ["faiss-cpu", "datasets"]
-extras["testing"] = ["pytest", "pytest-xdist", "timeout-decorator", "parameterized", "psutil", "pytest-subtests"] + extras["retrieval"] + extras["modelcreation"]
-# sphinx-rtd-theme==0.5.0 introduced big changes in the style.
-extras["docs"] = ["recommonmark", "sphinx==3.2.1", "sphinx-markdown-tables", "sphinx-rtd-theme==0.4.3", "sphinx-copybutton"]
-extras["quality"] = ["black >= 20.8b1", "isort >= 5.5.4", "flake8 >= 3.8.3"]
-=======
 extras["serving"] = deps_list("pydantic", "uvicorn", "fastapi", "starlette")
->>>>>>> bfa4ccf7
 
 extras["sentencepiece"] = deps_list("sentencepiece", "protobuf")
 extras["retrieval"] = deps_list("faiss-cpu", "datasets")
 extras["testing"] = (
-    deps_list("pytest", "pytest-xdist", "timeout-decorator", "parameterized", "psutil")
+    deps_list("pytest", "pytest-xdist", "timeout-decorator", "parameterized", "psutil", "pytest-subtests")
     + extras["retrieval"]
     + extras["modelcreation"]
 )
@@ -252,19 +243,11 @@
 ]
 
 setup(
-<<<<<<< HEAD
     name="adapter-transformers",
     version="2.0.0a1",
     author="Jonas Pfeiffer, Andreas Rücklé, Clifton Poth, based on work by Thomas Wolf, Lysandre Debut, Victor Sanh, Julien Chaumond, Sam Shleifer, Patrick von Platen, Google AI Language Team Authors, Open AI team Authors, Facebook AI Authors, Carnegie Mellon University Authors",
     author_email="pfeiffer@ukp.tu-darmstadt.de",
     description="A friendly fork of Huggingface's Transformers, adding Adapters to PyTorch language models",
-=======
-    name="transformers",
-    version="4.1.1",
-    author="Thomas Wolf, Lysandre Debut, Victor Sanh, Julien Chaumond, Sam Shleifer, Patrick von Platen, Sylvain Gugger, Google AI Language Team Authors, Open AI team Authors, Facebook AI Authors, Carnegie Mellon University Authors",
-    author_email="thomas@huggingface.co",
-    description="State-of-the-art Natural Language Processing for TensorFlow 2.0 and PyTorch",
->>>>>>> bfa4ccf7
     long_description=open("README.md", "r", encoding="utf-8").read(),
     long_description_content_type="text/markdown",
     keywords="NLP deep learning transformer pytorch BERT adapters",

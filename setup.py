--- conflicted
+++ resolved
@@ -102,19 +102,11 @@
 extras["dev"] = extras["testing"] + extras["quality"] + extras["ja"] + ["scikit-learn", "tensorflow", "torch", "sentencepiece!=0.1.92"]
 
 setup(
-<<<<<<< HEAD
-    name="transformers",
-    version="3.4.0",
-    author="Thomas Wolf, Lysandre Debut, Victor Sanh, Julien Chaumond, Sam Shleifer, Patrick von Platen, Sylvain Gugger, Google AI Language Team Authors, Open AI team Authors, Facebook AI Authors, Carnegie Mellon University Authors",
-    author_email="thomas@huggingface.co",
-    description="State-of-the-art Natural Language Processing for TensorFlow 2.0 and PyTorch",
-=======
     name="adapter-transformers",
     version="1.0.1",
     author="Jonas Pfeiffer, Andreas Rücklé, Clifton Poth, based on work by Thomas Wolf, Lysandre Debut, Victor Sanh, Julien Chaumond, Sam Shleifer, Patrick von Platen, Google AI Language Team Authors, Open AI team Authors, Facebook AI Authors, Carnegie Mellon University Authors",
     author_email="pfeiffer@ukp.tu-darmstadt.de",
     description="A friendly fork of Huggingface's Transformers, adding Adapters to PyTorch language models",
->>>>>>> 701e7c5a
     long_description=open("README.md", "r", encoding="utf-8").read(),
     long_description_content_type="text/markdown",
     keywords="NLP deep learning transformer pytorch BERT adapters",

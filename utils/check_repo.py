# coding=utf-8
# Copyright 2020 The HuggingFace Inc. team.
#
# Licensed under the Apache License, Version 2.0 (the "License");
# you may not use this file except in compliance with the License.
# You may obtain a copy of the License at
#
#     http://www.apache.org/licenses/LICENSE-2.0
#
# Unless required by applicable law or agreed to in writing, software
# distributed under the License is distributed on an "AS IS" BASIS,
# WITHOUT WARRANTIES OR CONDITIONS OF ANY KIND, either express or implied.
# See the License for the specific language governing permissions and
# limitations under the License.

import importlib
import inspect
import os
import re
import warnings
from pathlib import Path

<<<<<<< HEAD
from transformers.file_utils import is_tf_available, is_torch_available
=======
from transformers import is_flax_available, is_tf_available, is_torch_available
from transformers.file_utils import ENV_VARS_TRUE_VALUES
from transformers.models.auto import get_values
>>>>>>> fb27b276


# All paths are set with the intent you should run this script from the root of the repo with the command
# python utils/check_repo.py
PATH_TO_TRANSFORMERS = "src/transformers"
PATH_TO_TESTS = "tests"
PATH_TO_DOC = "docs/source"

# Update this list for models that are not tested with a comment explaining the reason it should not be.
# Being in this list is an exception and should **not** be the rule.
IGNORE_NON_TESTED = [
    # models to ignore for not tested
    "BigBirdPegasusEncoder",  # Building part of bigger (tested) model.
    "BigBirdPegasusDecoder",  # Building part of bigger (tested) model.
    "BigBirdPegasusDecoderWrapper",  # Building part of bigger (tested) model.
    "M2M100Encoder",  # Building part of bigger (tested) model.
    "M2M100Decoder",  # Building part of bigger (tested) model.
    "Speech2TextEncoder",  # Building part of bigger (tested) model.
    "Speech2TextDecoder",  # Building part of bigger (tested) model.
    "LEDEncoder",  # Building part of bigger (tested) model.
    "LEDDecoder",  # Building part of bigger (tested) model.
    "BartDecoderWrapper",  # Building part of bigger (tested) model.
    "BartEncoder",  # Building part of bigger (tested) model.
    "BertLMHeadModel",  # Needs to be setup as decoder.
    "BlenderbotSmallEncoder",  # Building part of bigger (tested) model.
    "BlenderbotSmallDecoderWrapper",  # Building part of bigger (tested) model.
    "BlenderbotEncoder",  # Building part of bigger (tested) model.
    "BlenderbotDecoderWrapper",  # Building part of bigger (tested) model.
    "MBartEncoder",  # Building part of bigger (tested) model.
    "MBartDecoderWrapper",  # Building part of bigger (tested) model.
    "MegatronBertLMHeadModel",  # Building part of bigger (tested) model.
    "MegatronBertEncoder",  # Building part of bigger (tested) model.
    "MegatronBertDecoder",  # Building part of bigger (tested) model.
    "MegatronBertDecoderWrapper",  # Building part of bigger (tested) model.
    "PegasusEncoder",  # Building part of bigger (tested) model.
    "PegasusDecoderWrapper",  # Building part of bigger (tested) model.
    "DPREncoder",  # Building part of bigger (tested) model.
    "DPRSpanPredictor",  # Building part of bigger (tested) model.
    "ProphetNetDecoderWrapper",  # Building part of bigger (tested) model.
    "ReformerForMaskedLM",  # Needs to be setup as decoder.
    "T5Stack",  # Building part of bigger (tested) model.
    "TFDPREncoder",  # Building part of bigger (tested) model.
    "TFDPRSpanPredictor",  # Building part of bigger (tested) model.
    "TFElectraMainLayer",  # Building part of bigger (tested) model (should it be a TFPreTrainedModel ?)
    "TFRobertaForMultipleChoice",  # TODO: fix
    "SeparableConv1D",  # Building part of bigger (tested) model.
]

# Update this list with test files that don't have a tester with a `all_model_classes` variable and which don't
# trigger the common tests.
TEST_FILES_WITH_NO_COMMON_TESTS = [
    "test_modeling_camembert.py",
    "test_modeling_flax_bert.py",
    "test_modeling_flax_roberta.py",
    "test_modeling_mbart.py",
    "test_modeling_mt5.py",
    "test_modeling_pegasus.py",
    "test_modeling_tf_camembert.py",
    "test_modeling_tf_mt5.py",
    "test_modeling_tf_xlm_roberta.py",
    "test_modeling_xlm_prophetnet.py",
    "test_modeling_xlm_roberta.py",
]

# Update this list for models that are not in any of the auto MODEL_XXX_MAPPING. Being in this list is an exception and
# should **not** be the rule.
IGNORE_NON_AUTO_CONFIGURED = [
    # models to ignore for model xxx mapping
    "CLIPTextModel",
    "CLIPVisionModel",
    "DPRReader",
    "DPRSpanPredictor",
    "FlaubertForQuestionAnswering",
    "GPT2DoubleHeadsModel",
    "LukeForEntityClassification",
    "LukeForEntityPairClassification",
    "LukeForEntitySpanClassification",
    "OpenAIGPTDoubleHeadsModel",
    "RagModel",
    "RagSequenceForGeneration",
    "RagTokenForGeneration",
    "T5Stack",
    "TFDPRReader",
    "TFDPRSpanPredictor",
    "TFGPT2DoubleHeadsModel",
    "TFOpenAIGPTDoubleHeadsModel",
    "TFRagModel",
    "TFRagSequenceForGeneration",
    "TFRagTokenForGeneration",
    "Wav2Vec2ForCTC",
    "XLMForQuestionAnswering",
    "XLNetForQuestionAnswering",
    "SeparableConv1D",
]

# This is to make sure the transformers module imported is the one in the repo.
spec = importlib.util.spec_from_file_location(
    "transformers",
    os.path.join(PATH_TO_TRANSFORMERS, "__init__.py"),
    submodule_search_locations=[PATH_TO_TRANSFORMERS],
)
transformers = spec.loader.load_module()


# If some modeling modules should be ignored for all checks, they should be added in the nested list
# _ignore_modules of this function.
def get_model_modules():
    """Get the model modules inside the transformers library."""
    _ignore_modules = [
        "modeling_auto",
        "modeling_encoder_decoder",
        "modeling_marian",
        "modeling_mmbt",
        "modeling_outputs",
        "modeling_retribert",
        "modeling_utils",
        "modeling_flax_auto",
        "modeling_flax_utils",
        "modeling_transfo_xl_utilities",
        "modeling_tf_auto",
        "modeling_tf_outputs",
        "modeling_tf_pytorch_utils",
        "modeling_tf_utils",
        "modeling_tf_transfo_xl_utilities",
    ]
    modules = []
    for model in dir(transformers.models):
        # There are some magic dunder attributes in the dir, we ignore them
        if not model.startswith("__"):
            model_module = getattr(transformers.models, model)
            for submodule in dir(model_module):
                if submodule.startswith("modeling") and submodule not in _ignore_modules:
                    modeling_module = getattr(model_module, submodule)
                    if inspect.ismodule(modeling_module):
                        modules.append(modeling_module)
    return modules


def get_models(module):
    """Get the objects in module that are models."""
    models = []
<<<<<<< HEAD
    model_classes = ()
    if is_torch_available():
        model_classes += (transformers.PreTrainedModel,)
    if is_tf_available():
        model_classes += (transformers.TFPreTrainedModel,)
=======
    model_classes = (transformers.PreTrainedModel, transformers.TFPreTrainedModel, transformers.FlaxPreTrainedModel)
>>>>>>> fb27b276
    for attr_name in dir(module):
        if "Pretrained" in attr_name or "PreTrained" in attr_name:
            continue
        attr = getattr(module, attr_name)
        if isinstance(attr, type) and issubclass(attr, model_classes) and attr.__module__ == module.__name__:
            models.append((attr_name, attr))
    return models


# If some test_modeling files should be ignored when checking models are all tested, they should be added in the
# nested list _ignore_files of this function.
def get_model_test_files():
    """Get the model test files."""
    _ignore_files = [
        "test_modeling_common",
        "test_modeling_encoder_decoder",
        "test_modeling_marian",
        "test_modeling_tf_common",
    ]
    test_files = []
    for filename in os.listdir(PATH_TO_TESTS):
        if (
            os.path.isfile(f"{PATH_TO_TESTS}/{filename}")
            and filename.startswith("test_modeling")
            and not os.path.splitext(filename)[0] in _ignore_files
        ):
            test_files.append(filename)
    return test_files


# This is a bit hacky but I didn't find a way to import the test_file as a module and read inside the tester class
# for the all_model_classes variable.
def find_tested_models(test_file):
    """Parse the content of test_file to detect what's in all_model_classes"""
    # This is a bit hacky but I didn't find a way to import the test_file as a module and read inside the class
    with open(os.path.join(PATH_TO_TESTS, test_file), "r", encoding="utf-8", newline="\n") as f:
        content = f.read()
    all_models = re.findall(r"all_model_classes\s+=\s+\(\s*\(([^\)]*)\)", content)
    # Check with one less parenthesis as well
    all_models += re.findall(r"all_model_classes\s+=\s+\(([^\)]*)\)", content)
    if len(all_models) > 0:
        model_tested = []
        for entry in all_models:
            for line in entry.split(","):
                name = line.strip()
                if len(name) > 0:
                    model_tested.append(name)
        return model_tested


def check_models_are_tested(module, test_file):
    """Check models defined in module are tested in test_file."""
    defined_models = get_models(module)
    tested_models = find_tested_models(test_file)
    if tested_models is None:
        if test_file in TEST_FILES_WITH_NO_COMMON_TESTS:
            return
        return [
            f"{test_file} should define `all_model_classes` to apply common tests to the models it tests. "
            + "If this intentional, add the test filename to `TEST_FILES_WITH_NO_COMMON_TESTS` in the file "
            + "`utils/check_repo.py`."
        ]
    failures = []
    for model_name, _ in defined_models:
        if model_name not in tested_models and model_name not in IGNORE_NON_TESTED:
            failures.append(
                f"{model_name} is defined in {module.__name__} but is not tested in "
                + f"{os.path.join(PATH_TO_TESTS, test_file)}. Add it to the all_model_classes in that file."
                + "If common tests should not applied to that model, add its name to `IGNORE_NON_TESTED`"
                + "in the file `utils/check_repo.py`."
            )
    return failures


def check_all_models_are_tested():
    """Check all models are properly tested."""
    modules = get_model_modules()
    test_files = get_model_test_files()
    failures = []
    for module in modules:
        test_file = f"test_{module.__name__.split('.')[-1]}.py"
        if test_file not in test_files:
            failures.append(f"{module.__name__} does not have its corresponding test file {test_file}.")
        new_failures = check_models_are_tested(module, test_file)
        if new_failures is not None:
            failures += new_failures
    if len(failures) > 0:
        raise Exception(f"There were {len(failures)} failures:\n" + "\n".join(failures))


def get_all_auto_configured_models():
    """Return the list of all models in at least one auto class."""
    result = set()  # To avoid duplicates we concatenate all model classes in a set.
    if is_torch_available():
        for attr_name in dir(transformers.models.auto.modeling_auto):
            if attr_name.startswith("MODEL_") and attr_name.endswith("MAPPING"):
<<<<<<< HEAD
                result = result | set(getattr(transformers.models.auto.modeling_auto, attr_name).values())
    if is_tf_available():
        for attr_name in dir(transformers.models.auto.modeling_tf_auto):
            if attr_name.startswith("TF_MODEL_") and attr_name.endswith("MAPPING"):
                result = result | set(getattr(transformers.models.auto.modeling_tf_auto, attr_name).values())
=======
                result = result | set(get_values(getattr(transformers.models.auto.modeling_auto, attr_name)))
    if is_tf_available():
        for attr_name in dir(transformers.models.auto.modeling_tf_auto):
            if attr_name.startswith("TF_MODEL_") and attr_name.endswith("MAPPING"):
                result = result | set(get_values(getattr(transformers.models.auto.modeling_tf_auto, attr_name)))
    if is_flax_available():
        for attr_name in dir(transformers.models.auto.modeling_flax_auto):
            if attr_name.startswith("FLAX_MODEL_") and attr_name.endswith("MAPPING"):
                result = result | set(get_values(getattr(transformers.models.auto.modeling_flax_auto, attr_name)))
>>>>>>> fb27b276
    return [cls.__name__ for cls in result]


def ignore_unautoclassed(model_name):
    """Rules to determine if `name` should be in an auto class."""
    # Special white list
    if model_name in IGNORE_NON_AUTO_CONFIGURED:
        return True
    # Encoder and Decoder should be ignored
    if "Encoder" in model_name or "Decoder" in model_name:
        return True
    return False


def check_models_are_auto_configured(module, all_auto_models):
    """Check models defined in module are each in an auto class."""
    defined_models = get_models(module)
    failures = []
    for model_name, _ in defined_models:
        if model_name not in all_auto_models and not ignore_unautoclassed(model_name):
            failures.append(
                f"{model_name} is defined in {module.__name__} but is not present in any of the auto mapping. "
                "If that is intended behavior, add its name to `IGNORE_NON_AUTO_CONFIGURED` in the file "
                "`utils/check_repo.py`."
            )
    return failures


def check_all_models_are_auto_configured():
    """Check all models are each in an auto class."""
    missing_backends = []
    if not is_torch_available():
        missing_backends.append("PyTorch")
    if not is_tf_available():
        missing_backends.append("TensorFlow")
    if not is_flax_available():
        missing_backends.append("Flax")
    if len(missing_backends) > 0:
        missing = ", ".join(missing_backends)
        if os.getenv("TRANSFORMERS_IS_CI", "").upper() in ENV_VARS_TRUE_VALUES:
            raise Exception(
                "Full quality checks require all backends to be installed (with `pip install -e .[dev]` in the "
                f"Transformers repo, the following are missing: {missing}."
            )
        else:
            warnings.warn(
                "Full quality checks require all backends to be installed (with `pip install -e .[dev]` in the "
                f"Transformers repo, the following are missing: {missing}. While it's probably fine as long as you "
                "didn't make any change in one of those backends modeling files, you should probably execute the "
                "command above to be on the safe side."
            )
    modules = get_model_modules()
    all_auto_models = get_all_auto_configured_models()
    failures = []
    for module in modules:
        new_failures = check_models_are_auto_configured(module, all_auto_models)
        if new_failures is not None:
            failures += new_failures
    if len(failures) > 0:
        raise Exception(f"There were {len(failures)} failures:\n" + "\n".join(failures))


_re_decorator = re.compile(r"^\s*@(\S+)\s+$")


def check_decorator_order(filename):
    """Check that in the test file `filename` the slow decorator is always last."""
    with open(filename, "r", encoding="utf-8", newline="\n") as f:
        lines = f.readlines()
    decorator_before = None
    errors = []
    for i, line in enumerate(lines):
        search = _re_decorator.search(line)
        if search is not None:
            decorator_name = search.groups()[0]
            if decorator_before is not None and decorator_name.startswith("parameterized"):
                errors.append(i)
            decorator_before = decorator_name
        elif decorator_before is not None:
            decorator_before = None
    return errors


def check_all_decorator_order():
    """Check that in all test files, the slow decorator is always last."""
    errors = []
    for fname in os.listdir(PATH_TO_TESTS):
        if fname.endswith(".py"):
            filename = os.path.join(PATH_TO_TESTS, fname)
            new_errors = check_decorator_order(filename)
            errors += [f"- {filename}, line {i}" for i in new_errors]
    if len(errors) > 0:
        msg = "\n".join(errors)
        raise ValueError(
            f"The parameterized decorator (and its variants) should always be first, but this is not the case in the following files:\n{msg}"
        )


def find_all_documented_objects():
    """Parse the content of all doc files to detect which classes and functions it documents"""
    documented_obj = []
    for doc_file in Path(PATH_TO_DOC).glob("**/*.rst"):
        with open(doc_file, "r", encoding="utf-8", newline="\n") as f:
            content = f.read()
        raw_doc_objs = re.findall(r"(?:autoclass|autofunction):: transformers.(\S+)\s+", content)
        documented_obj += [obj.split(".")[-1] for obj in raw_doc_objs]
    return documented_obj


# One good reason for not being documented is to be deprecated. Put in this list deprecated objects.
DEPRECATED_OBJECTS = [
    "AutoModelWithLMHead",
    "BartPretrainedModel",
    "DataCollator",
    "DataCollatorForSOP",
    "GlueDataset",
    "GlueDataTrainingArguments",
    "LineByLineTextDataset",
    "LineByLineWithRefDataset",
    "LineByLineWithSOPTextDataset",
    "PretrainedBartModel",
    "PretrainedFSMTModel",
    "SingleSentenceClassificationProcessor",
    "SquadDataTrainingArguments",
    "SquadDataset",
    "SquadExample",
    "SquadFeatures",
    "SquadV1Processor",
    "SquadV2Processor",
    "TFAutoModelWithLMHead",
    "TFBartPretrainedModel",
    "TextDataset",
    "TextDatasetForNextSentencePrediction",
    "Wav2Vec2ForMaskedLM",
    "Wav2Vec2Tokenizer",
    "glue_compute_metrics",
    "glue_convert_examples_to_features",
    "glue_output_modes",
    "glue_processors",
    "glue_tasks_num_labels",
    "squad_convert_examples_to_features",
    "xnli_compute_metrics",
    "xnli_output_modes",
    "xnli_processors",
    "xnli_tasks_num_labels",
]

# Exceptionally, some objects should not be documented after all rules passed.
# ONLY PUT SOMETHING IN THIS LIST AS A LAST RESORT!
UNDOCUMENTED_OBJECTS = [
    "AddedToken",  # This is a tokenizers class.
    "BasicTokenizer",  # Internal, should never have been in the main init.
    "CharacterTokenizer",  # Internal, should never have been in the main init.
    "DPRPretrainedReader",  # Like an Encoder.
    "MecabTokenizer",  # Internal, should never have been in the main init.
    "ModelCard",  # Internal type.
    "SqueezeBertModule",  # Internal building block (should have been called SqueezeBertLayer)
    "TFDPRPretrainedReader",  # Like an Encoder.
    "TransfoXLCorpus",  # Internal type.
    "WordpieceTokenizer",  # Internal, should never have been in the main init.
    "absl",  # External module
    "add_end_docstrings",  # Internal, should never have been in the main init.
    "add_start_docstrings",  # Internal, should never have been in the main init.
    "cached_path",  # Internal used for downloading models.
    "convert_tf_weight_name_to_pt_weight_name",  # Internal used to convert model weights
    "logger",  # Internal logger
    "logging",  # External module
    "requires_backends",  # Internal function
]

# This list should be empty. Objects in it should get their own doc page.
SHOULD_HAVE_THEIR_OWN_PAGE = [
    # Benchmarks
    "PyTorchBenchmark",
    "PyTorchBenchmarkArguments",
    "TensorFlowBenchmark",
    "TensorFlowBenchmarkArguments",
]


def ignore_undocumented(name):
    """Rules to determine if `name` should be undocumented."""
    # NOT DOCUMENTED ON PURPOSE.
    # Constants uppercase are not documented.
    if name.isupper():
        return True
    # PreTrainedModels / Encoders / Decoders / Layers / Embeddings / Attention are not documented.
    if (
        name.endswith("PreTrainedModel")
        or name.endswith("Decoder")
        or name.endswith("Encoder")
        or name.endswith("Layer")
        or name.endswith("Embeddings")
        or name.endswith("Attention")
    ):
        return True
    # Submodules are not documented.
    if os.path.isdir(os.path.join(PATH_TO_TRANSFORMERS, name)) or os.path.isfile(
        os.path.join(PATH_TO_TRANSFORMERS, f"{name}.py")
    ):
        return True
    # All load functions are not documented.
    if name.startswith("load_tf") or name.startswith("load_pytorch"):
        return True
    # is_xxx_available functions are not documented.
    if name.startswith("is_") and name.endswith("_available"):
        return True
    # Deprecated objects are not documented.
    if name in DEPRECATED_OBJECTS or name in UNDOCUMENTED_OBJECTS:
        return True
    # MMBT model does not really work.
    if name.startswith("MMBT"):
        return True
    if name in SHOULD_HAVE_THEIR_OWN_PAGE:
        return True
    return False


def check_all_objects_are_documented():
    """Check all models are properly documented."""
    documented_objs = find_all_documented_objects()
    modules = transformers._modules
    objects = [c for c in dir(transformers) if c not in modules and not c.startswith("_")]
    undocumented_objs = [c for c in objects if c not in documented_objs and not ignore_undocumented(c)]
    if len(undocumented_objs) > 0:
        raise Exception(
            "The following objects are in the public init so should be documented:\n - "
            + "\n - ".join(undocumented_objs)
        )


def check_repo_quality():
    """Check all models are properly tested and documented."""
    print("Checking all models are properly tested.")
    check_all_decorator_order()
    check_all_models_are_tested()
    # For AH: Not all our model classes are present in the HF docs.
    # print("Checking all models are properly documented.")
    # check_all_models_are_documented()
    print("Checking all models are in at least one auto class.")
    check_all_models_are_auto_configured()


if __name__ == "__main__":
    check_repo_quality()<|MERGE_RESOLUTION|>--- conflicted
+++ resolved
@@ -20,13 +20,9 @@
 import warnings
 from pathlib import Path
 
-<<<<<<< HEAD
-from transformers.file_utils import is_tf_available, is_torch_available
-=======
 from transformers import is_flax_available, is_tf_available, is_torch_available
 from transformers.file_utils import ENV_VARS_TRUE_VALUES
 from transformers.models.auto import get_values
->>>>>>> fb27b276
 
 
 # All paths are set with the intent you should run this script from the root of the repo with the command
@@ -168,15 +164,7 @@
 def get_models(module):
     """Get the objects in module that are models."""
     models = []
-<<<<<<< HEAD
-    model_classes = ()
-    if is_torch_available():
-        model_classes += (transformers.PreTrainedModel,)
-    if is_tf_available():
-        model_classes += (transformers.TFPreTrainedModel,)
-=======
     model_classes = (transformers.PreTrainedModel, transformers.TFPreTrainedModel, transformers.FlaxPreTrainedModel)
->>>>>>> fb27b276
     for attr_name in dir(module):
         if "Pretrained" in attr_name or "PreTrained" in attr_name:
             continue
@@ -273,13 +261,6 @@
     if is_torch_available():
         for attr_name in dir(transformers.models.auto.modeling_auto):
             if attr_name.startswith("MODEL_") and attr_name.endswith("MAPPING"):
-<<<<<<< HEAD
-                result = result | set(getattr(transformers.models.auto.modeling_auto, attr_name).values())
-    if is_tf_available():
-        for attr_name in dir(transformers.models.auto.modeling_tf_auto):
-            if attr_name.startswith("TF_MODEL_") and attr_name.endswith("MAPPING"):
-                result = result | set(getattr(transformers.models.auto.modeling_tf_auto, attr_name).values())
-=======
                 result = result | set(get_values(getattr(transformers.models.auto.modeling_auto, attr_name)))
     if is_tf_available():
         for attr_name in dir(transformers.models.auto.modeling_tf_auto):
@@ -289,7 +270,6 @@
         for attr_name in dir(transformers.models.auto.modeling_flax_auto):
             if attr_name.startswith("FLAX_MODEL_") and attr_name.endswith("MAPPING"):
                 result = result | set(get_values(getattr(transformers.models.auto.modeling_flax_auto, attr_name)))
->>>>>>> fb27b276
     return [cls.__name__ for cls in result]
 
 

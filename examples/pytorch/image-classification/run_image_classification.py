#!/usr/bin/env python
# coding=utf-8
# Copyright 2021 The HuggingFace Inc. team. All rights reserved.
#
# Licensed under the Apache License, Version 2.0 (the "License");
# you may not use this file except in compliance with the License.
# You may obtain a copy of the License at
#
#     http://www.apache.org/licenses/LICENSE-2.0
#
# Unless required by applicable law or agreed to in writing, software
# distributed under the License is distributed on an "AS IS" BASIS,
# WITHOUT WARRANTIES OR CONDITIONS OF ANY KIND, either express or implied.
# See the License for the specific language governing permissions and

import logging
import os
import sys
from dataclasses import dataclass, field
from typing import Optional

import datasets
import numpy as np
import torch
from datasets import load_dataset
from PIL import Image
from torchvision.transforms import (
    CenterCrop,
    Compose,
    Normalize,
    RandomHorizontalFlip,
    RandomResizedCrop,
    Resize,
    ToTensor,
)

import transformers
from transformers import (
    MODEL_FOR_IMAGE_CLASSIFICATION_MAPPING,
    AutoConfig,
    AutoFeatureExtractor,
    AutoModelForImageClassification,
    HfArgumentParser,
    Trainer,
    TrainingArguments,
)
from transformers.trainer_utils import get_last_checkpoint
from transformers.utils import check_min_version
from transformers.utils.versions import require_version


""" Fine-tuning a 🤗 Transformers model for image classification"""

logger = logging.getLogger(__name__)

# Will error if the minimal version of Transformers is not installed. Remove at your own risks.
<<<<<<< HEAD
check_min_version("4.17.0")
=======
check_min_version("4.18.0")
>>>>>>> d10c30df

require_version("datasets>=1.8.0", "To fix: pip install -r examples/pytorch/image-classification/requirements.txt")

MODEL_CONFIG_CLASSES = list(MODEL_FOR_IMAGE_CLASSIFICATION_MAPPING.keys())
MODEL_TYPES = tuple(conf.model_type for conf in MODEL_CONFIG_CLASSES)


def pil_loader(path: str):
    with open(path, "rb") as f:
        im = Image.open(f)
        return im.convert("RGB")


@dataclass
class DataTrainingArguments:
    """
    Arguments pertaining to what data we are going to input our model for training and eval.
    Using `HfArgumentParser` we can turn this class
    into argparse arguments to be able to specify them on
    the command line.
    """

    dataset_name: Optional[str] = field(
        default="nateraw/image-folder", metadata={"help": "Name of a dataset from the datasets package"}
    )
    dataset_config_name: Optional[str] = field(
        default=None, metadata={"help": "The configuration name of the dataset to use (via the datasets library)."}
    )
    train_dir: Optional[str] = field(default=None, metadata={"help": "A folder containing the training data."})
    validation_dir: Optional[str] = field(default=None, metadata={"help": "A folder containing the validation data."})
    train_val_split: Optional[float] = field(
        default=0.15, metadata={"help": "Percent to split off of train for validation."}
    )
    max_train_samples: Optional[int] = field(
        default=None,
        metadata={
            "help": "For debugging purposes or quicker training, truncate the number of training examples to this "
            "value if set."
        },
    )
    max_eval_samples: Optional[int] = field(
        default=None,
        metadata={
            "help": "For debugging purposes or quicker training, truncate the number of evaluation examples to this "
            "value if set."
        },
    )

    def __post_init__(self):
        data_files = dict()
        if self.train_dir is not None:
            data_files["train"] = self.train_dir
        if self.validation_dir is not None:
            data_files["val"] = self.validation_dir
        self.data_files = data_files if data_files else None


@dataclass
class ModelArguments:
    """
    Arguments pertaining to which model/config/tokenizer we are going to fine-tune from.
    """

    model_name_or_path: str = field(
        default="google/vit-base-patch16-224-in21k",
        metadata={"help": "Path to pretrained model or model identifier from huggingface.co/models"},
    )
    model_type: Optional[str] = field(
        default=None,
        metadata={"help": "If training from scratch, pass a model type from the list: " + ", ".join(MODEL_TYPES)},
    )
    config_name: Optional[str] = field(
        default=None, metadata={"help": "Pretrained config name or path if not the same as model_name"}
    )
    cache_dir: Optional[str] = field(
        default=None, metadata={"help": "Where do you want to store the pretrained models downloaded from s3"}
    )
    model_revision: str = field(
        default="main",
        metadata={"help": "The specific model version to use (can be a branch name, tag name or commit id)."},
    )
    feature_extractor_name: str = field(default=None, metadata={"help": "Name or path of preprocessor config."})
    use_auth_token: bool = field(
        default=False,
        metadata={
            "help": "Will use the token generated when running `transformers-cli login` (necessary to use this script "
            "with private models)."
        },
    )


def collate_fn(examples):
    pixel_values = torch.stack([example["pixel_values"] for example in examples])
    labels = torch.tensor([example["labels"] for example in examples])
    return {"pixel_values": pixel_values, "labels": labels}


def main():
    # See all possible arguments in src/transformers/training_args.py
    # or by passing the --help flag to this script.
    # We now keep distinct sets of args, for a cleaner separation of concerns.

    parser = HfArgumentParser((ModelArguments, DataTrainingArguments, TrainingArguments))
    if len(sys.argv) == 2 and sys.argv[1].endswith(".json"):
        # If we pass only one argument to the script and it's the path to a json file,
        # let's parse it to get our arguments.
        model_args, data_args, training_args = parser.parse_json_file(json_file=os.path.abspath(sys.argv[1]))
    else:
        model_args, data_args, training_args = parser.parse_args_into_dataclasses()

    # Setup logging
    logging.basicConfig(
        format="%(asctime)s - %(levelname)s - %(name)s - %(message)s",
        datefmt="%m/%d/%Y %H:%M:%S",
        handlers=[logging.StreamHandler(sys.stdout)],
    )

    log_level = training_args.get_process_log_level()
    logger.setLevel(log_level)
    transformers.utils.logging.set_verbosity(log_level)
    transformers.utils.logging.enable_default_handler()
    transformers.utils.logging.enable_explicit_format()

    # Log on each process the small summary:
    logger.warning(
        f"Process rank: {training_args.local_rank}, device: {training_args.device}, n_gpu: {training_args.n_gpu}"
        + f"distributed training: {bool(training_args.local_rank != -1)}, 16-bits training: {training_args.fp16}"
    )
    logger.info(f"Training/evaluation parameters {training_args}")

    # Detecting last checkpoint.
    last_checkpoint = None
    if os.path.isdir(training_args.output_dir) and training_args.do_train and not training_args.overwrite_output_dir:
        last_checkpoint = get_last_checkpoint(training_args.output_dir)
        if last_checkpoint is None and len(os.listdir(training_args.output_dir)) > 0:
            raise ValueError(
                f"Output directory ({training_args.output_dir}) already exists and is not empty. "
                "Use --overwrite_output_dir to overcome."
            )
        elif last_checkpoint is not None and training_args.resume_from_checkpoint is None:
            logger.info(
                f"Checkpoint detected, resuming training at {last_checkpoint}. To avoid this behavior, change "
                "the `--output_dir` or add `--overwrite_output_dir` to train from scratch."
            )

    # Initialize our dataset and prepare it for the 'image-classification' task.
    ds = load_dataset(
        data_args.dataset_name,
        data_args.dataset_config_name,
        data_files=data_args.data_files,
        cache_dir=model_args.cache_dir,
        task="image-classification",
        use_auth_token=True if model_args.use_auth_token else None,
    )

    # If we don't have a validation split, split off a percentage of train as validation.
    data_args.train_val_split = None if "validation" in ds.keys() else data_args.train_val_split
    if isinstance(data_args.train_val_split, float) and data_args.train_val_split > 0.0:
        split = ds["train"].train_test_split(data_args.train_val_split)
        ds["train"] = split["train"]
        ds["validation"] = split["test"]

    # Prepare label mappings.
    # We'll include these in the model's config to get human readable labels in the Inference API.
    labels = ds["train"].features["labels"].names
    label2id, id2label = dict(), dict()
    for i, label in enumerate(labels):
        label2id[label] = str(i)
        id2label[str(i)] = label

    # Load the accuracy metric from the datasets package
    metric = datasets.load_metric("accuracy")

    # Define our compute_metrics function. It takes an `EvalPrediction` object (a namedtuple with a
    # predictions and label_ids field) and has to return a dictionary string to float.
    def compute_metrics(p):
        """Computes accuracy on a batch of predictions"""
        return metric.compute(predictions=np.argmax(p.predictions, axis=1), references=p.label_ids)

    config = AutoConfig.from_pretrained(
        model_args.config_name or model_args.model_name_or_path,
        num_labels=len(labels),
        label2id=label2id,
        id2label=id2label,
        finetuning_task="image-classification",
        cache_dir=model_args.cache_dir,
        revision=model_args.model_revision,
        use_auth_token=True if model_args.use_auth_token else None,
    )
    model = AutoModelForImageClassification.from_pretrained(
        model_args.model_name_or_path,
        from_tf=bool(".ckpt" in model_args.model_name_or_path),
        config=config,
        cache_dir=model_args.cache_dir,
        revision=model_args.model_revision,
        use_auth_token=True if model_args.use_auth_token else None,
    )
    feature_extractor = AutoFeatureExtractor.from_pretrained(
        model_args.feature_extractor_name or model_args.model_name_or_path,
        cache_dir=model_args.cache_dir,
        revision=model_args.model_revision,
        use_auth_token=True if model_args.use_auth_token else None,
    )

    # Define torchvision transforms to be applied to each image.
    normalize = Normalize(mean=feature_extractor.image_mean, std=feature_extractor.image_std)
    _train_transforms = Compose(
        [
            RandomResizedCrop(feature_extractor.size),
            RandomHorizontalFlip(),
            ToTensor(),
            normalize,
        ]
    )
    _val_transforms = Compose(
        [
            Resize(feature_extractor.size),
            CenterCrop(feature_extractor.size),
            ToTensor(),
            normalize,
        ]
    )

    def train_transforms(example_batch):
        """Apply _train_transforms across a batch."""
        example_batch["pixel_values"] = [
            _train_transforms(pil_img.convert("RGB")) for pil_img in example_batch["image"]
        ]
        return example_batch

    def val_transforms(example_batch):
        """Apply _val_transforms across a batch."""
        example_batch["pixel_values"] = [_val_transforms(pil_img.convert("RGB")) for pil_img in example_batch["image"]]
        return example_batch

    if training_args.do_train:
        if "train" not in ds:
            raise ValueError("--do_train requires a train dataset")
        if data_args.max_train_samples is not None:
            ds["train"] = ds["train"].shuffle(seed=training_args.seed).select(range(data_args.max_train_samples))
        # Set the training transforms
        ds["train"].set_transform(train_transforms)

    if training_args.do_eval:
        if "validation" not in ds:
            raise ValueError("--do_eval requires a validation dataset")
        if data_args.max_eval_samples is not None:
            ds["validation"] = (
                ds["validation"].shuffle(seed=training_args.seed).select(range(data_args.max_eval_samples))
            )
        # Set the validation transforms
        ds["validation"].set_transform(val_transforms)

    # Initalize our trainer
    trainer = Trainer(
        model=model,
        args=training_args,
        train_dataset=ds["train"] if training_args.do_train else None,
        eval_dataset=ds["validation"] if training_args.do_eval else None,
        compute_metrics=compute_metrics,
        tokenizer=feature_extractor,
        data_collator=collate_fn,
    )

    # Training
    if training_args.do_train:
        checkpoint = None
        if training_args.resume_from_checkpoint is not None:
            checkpoint = training_args.resume_from_checkpoint
        elif last_checkpoint is not None:
            checkpoint = last_checkpoint
        train_result = trainer.train(resume_from_checkpoint=checkpoint)
        trainer.save_model()
        trainer.log_metrics("train", train_result.metrics)
        trainer.save_metrics("train", train_result.metrics)
        trainer.save_state()

    # Evaluation
    if training_args.do_eval:
        metrics = trainer.evaluate()
        trainer.log_metrics("eval", metrics)
        trainer.save_metrics("eval", metrics)

    # Write model card and (optionally) push to hub
    kwargs = {
        "finetuned_from": model_args.model_name_or_path,
        "tasks": "image-classification",
        "dataset": data_args.dataset_name,
        "tags": ["image-classification"],
    }
    if training_args.push_to_hub:
        trainer.push_to_hub(**kwargs)
    else:
        trainer.create_model_card(**kwargs)


if __name__ == "__main__":
    main()<|MERGE_RESOLUTION|>--- conflicted
+++ resolved
@@ -54,11 +54,7 @@
 logger = logging.getLogger(__name__)
 
 # Will error if the minimal version of Transformers is not installed. Remove at your own risks.
-<<<<<<< HEAD
-check_min_version("4.17.0")
-=======
 check_min_version("4.18.0")
->>>>>>> d10c30df
 
 require_version("datasets>=1.8.0", "To fix: pip install -r examples/pytorch/image-classification/requirements.txt")
 

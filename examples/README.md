<!---
Copyright 2020 The HuggingFace Team. All rights reserved.
Licensed under the Apache License, Version 2.0 (the "License");
you may not use this file except in compliance with the License.
You may obtain a copy of the License at

    http://www.apache.org/licenses/LICENSE-2.0

Unless required by applicable law or agreed to in writing, software
distributed under the License is distributed on an "AS IS" BASIS,
WITHOUT WARRANTIES OR CONDITIONS OF ANY KIND, either express or implied.
See the License for the specific language governing permissions and
limitations under the License.
-->

# Examples

<<<<<<< HEAD
This folder contains a subset of [the example scripts provided by HuggingFace for the Transformers library](https://github.com/huggingface/transformers/tree/master/examples).
Most of the scripts here have been modified to support training adapters instead of full model fine-tuning.

Before getting started with an example script, make sure to have everything set up.
It is best to install the latest `adapter-transformers` version from the repository:
```
git clone https://github.com/adapter-hub/adapter-transformers
cd transformers
pip install .
```

Now, switch to an examples folder and run:
```
pip install -r requirements.txt
```

Currently, scripts for these tasks support adapters:

| Task | Description |
| --- | --- |
| [**`language-modeling`**](https://github.com/adapter-hub/adapter-transformers/tree/master/examples/language-modeling) | Causal & Masked language modeling
| [**`multiple-choice`**](https://github.com/adapter-hub/adapter-transformers/tree/master/examples/multiple-choice) | SWAG Dataset
| [**`question-answering`**](https://github.com/adapter-hub/adapter-transformers/tree/master/examples/question-answering) | SQuAD-style QA
| [**`summarization`**](https://github.com/adapter-hub/adapter-transformers/tree/master/examples/seq2seq) | Summarization, e.g. on CNN/Dailymail or XSum
| [**`text-classification`**](https://github.com/adapter-hub/adapter-transformers/tree/master/examples/text-classification) | GLUE benchmark
| [**`text-generation`**](https://github.com/adapter-hub/adapter-transformers/tree/master/examples/text-generation) | Text generation, e.g. using GPT-2
| [**`token-classification`**](https://github.com/adapter-hub/adapter-transformers/tree/master/examples/token-classification) | NER, e.g. on CoNLL2003
| [**`translation`**](https://github.com/adapter-hub/adapter-transformers/tree/master/examples/seq2seq) | Machine translation, e.g. on WMT tasks

All scripts listed above which can be used for training provide a new `--train_adapter` option that switches between full fine-tuning and adapter training.
Loading pre-trained adapters can be done via `--load_adapter`.
You can find all additional, adapter-specific, command-line options [here](https://github.com/Adapter-Hub/adapter-transformers/blob/master/src/transformers/adapters/training.py).

Fore more information and examples on training adapters, please refer to these locations:
- The section on adapter training [in the AdapterHub documentation](https://docs.adapterhub.ml/training).
- Our [collection of Colab notebook tutorials](https://github.com/Adapter-Hub/adapter-transformers/tree/master/notebooks).

---

**NOTE: Below, you find the original, unmodified, documentation by HuggingFace. Check out [their examples folder](https://github.com/huggingface/transformers/tree/master/examples) for more example scripts.**

---

This folder contains actively maintained examples of use of 🤗 Transformers organized along NLP tasks. If you are looking for an example that used to be in this folder, it may have moved to our [research projects](https://github.com/huggingface/transformers/tree/master/examples/research_projects) subfolder (which contains frozen snapshots of research projects) or to the [legacy](https://github.com/huggingface/transformers/tree/master/examples/legacy) subfolder.
=======
This folder contains actively maintained examples of use of 🤗 Transformers organized along NLP tasks. If you are looking for an example that used to be in this folder, it may have moved to the corresponding framework subfolder (pytorch, tensorflow or flax), our [research projects](https://github.com/huggingface/transformers/tree/master/examples/research_projects) subfolder (which contains frozen snapshots of research projects) or to the [legacy](https://github.com/huggingface/transformers/tree/master/examples/legacy) subfolder.
>>>>>>> fb27b276

While we strive to present as many use cases as possible, the scripts in this folder are just examples. It is expected that they won't work out-of-the box on your specific problem and that you will be required to change a few lines of code to adapt them to your needs. To help you with that, most of the examples fully expose the preprocessing of the data. This way, you can easily tweak them.

This is similar if you want the scripts to report another metric than the one they currently use: look at the `compute_metrics` function inside the script. It takes the full arrays of predictions and labels and has to return a dictionary of string keys and float values. Just change it to add (or replace) your own metric to the ones already reported.

Please discuss on the [forum](https://discuss.huggingface.co/) or in an [issue](https://github.com/huggingface/transformers/issues) a feature you would like to implement in an example before submitting a PR: we welcome bug fixes but since we want to keep the examples as simple as possible, it's unlikely we will merge a pull request adding more functionality at the cost of readability.

## Important note

**Important**

To make sure you can successfully run the latest versions of the example scripts, you have to **install the library from source** and install some example-specific requirements. To do this, execute the following steps in a new virtual environment:
```bash
git clone https://github.com/adapter-hub/adapter-transformers
cd transformers
pip install .
```
Then cd in the example folder of your choice and run
```bash
pip install -r requirements.txt
```

To browse the examples corresponding to released versions of 🤗 Transformers, click on the line below and then on your desired version of the library:

<details>
  <summary>Examples for older versions of 🤗 Transformers</summary>
  - [v4.5.1](https://github.com/huggingface/transformers/tree/v4.5.1/examples)
  - [v4.4.2](https://github.com/huggingface/transformers/tree/v4.4.2/examples)
  - [v4.3.3](https://github.com/huggingface/transformers/tree/v4.3.3/examples)
  - [v4.2.2](https://github.com/huggingface/transformers/tree/v4.2.2/examples)
  - [v4.1.1](https://github.com/huggingface/transformers/tree/v4.1.1/examples)
  - [v4.0.1](https://github.com/huggingface/transformers/tree/v4.0.1/examples)
  - [v3.5.1](https://github.com/huggingface/transformers/tree/v3.5.1/examples)
  - [v3.4.0](https://github.com/huggingface/transformers/tree/v3.4.0/examples)
  - [v3.3.1](https://github.com/huggingface/transformers/tree/v3.3.1/examples)
  - [v3.2.0](https://github.com/huggingface/transformers/tree/v3.2.0/examples)
  - [v3.1.0](https://github.com/huggingface/transformers/tree/v3.1.0/examples)
  - [v3.0.2](https://github.com/huggingface/transformers/tree/v3.0.2/examples)
  - [v2.11.0](https://github.com/huggingface/transformers/tree/v2.11.0/examples)
  - [v2.10.0](https://github.com/huggingface/transformers/tree/v2.10.0/examples)
  - [v2.9.1](https://github.com/huggingface/transformers/tree/v2.9.1/examples)
  - [v2.8.0](https://github.com/huggingface/transformers/tree/v2.8.0/examples)
  - [v2.7.0](https://github.com/huggingface/transformers/tree/v2.7.0/examples)
  - [v2.6.0](https://github.com/huggingface/transformers/tree/v2.6.0/examples)
  - [v2.5.1](https://github.com/huggingface/transformers/tree/v2.5.1/examples)
  - [v2.4.0](https://github.com/huggingface/transformers/tree/v2.4.0/examples)
  - [v2.3.0](https://github.com/huggingface/transformers/tree/v2.3.0/examples)
  - [v2.2.0](https://github.com/huggingface/transformers/tree/v2.2.0/examples)
  - [v2.1.1](https://github.com/huggingface/transformers/tree/v2.1.0/examples)
  - [v2.0.0](https://github.com/huggingface/transformers/tree/v2.0.0/examples)
  - [v1.2.0](https://github.com/huggingface/transformers/tree/v1.2.0/examples)
  - [v1.1.0](https://github.com/huggingface/transformers/tree/v1.1.0/examples)
  - [v1.0.0](https://github.com/huggingface/transformers/tree/v1.0.0/examples)
</details>

Alternatively, you can find switch your cloned 🤗 Transformers to a specific version (for instance with v3.5.1) with
```bash
git checkout tags/v3.5.1
```
and run the example command as usual afterward.<|MERGE_RESOLUTION|>--- conflicted
+++ resolved
@@ -15,7 +15,6 @@
 
 # Examples
 
-<<<<<<< HEAD
 This folder contains a subset of [the example scripts provided by HuggingFace for the Transformers library](https://github.com/huggingface/transformers/tree/master/examples).
 Most of the scripts here have been modified to support training adapters instead of full model fine-tuning.
 
@@ -60,9 +59,6 @@
 ---
 
 This folder contains actively maintained examples of use of 🤗 Transformers organized along NLP tasks. If you are looking for an example that used to be in this folder, it may have moved to our [research projects](https://github.com/huggingface/transformers/tree/master/examples/research_projects) subfolder (which contains frozen snapshots of research projects) or to the [legacy](https://github.com/huggingface/transformers/tree/master/examples/legacy) subfolder.
-=======
-This folder contains actively maintained examples of use of 🤗 Transformers organized along NLP tasks. If you are looking for an example that used to be in this folder, it may have moved to the corresponding framework subfolder (pytorch, tensorflow or flax), our [research projects](https://github.com/huggingface/transformers/tree/master/examples/research_projects) subfolder (which contains frozen snapshots of research projects) or to the [legacy](https://github.com/huggingface/transformers/tree/master/examples/legacy) subfolder.
->>>>>>> fb27b276
 
 While we strive to present as many use cases as possible, the scripts in this folder are just examples. It is expected that they won't work out-of-the box on your specific problem and that you will be required to change a few lines of code to adapt them to your needs. To help you with that, most of the examples fully expose the preprocessing of the data. This way, you can easily tweak them.
 

--- conflicted
+++ resolved
@@ -94,29 +94,8 @@
                 _tf_version = importlib_metadata.version(pkg)
                 break
             except importlib_metadata.PackageNotFoundError:
-<<<<<<< HEAD
-                try:
-                    _tf_version = importlib_metadata.version("tensorflow-gpu")
-                except importlib_metadata.PackageNotFoundError:
-                    try:
-                        _tf_version = importlib_metadata.version("tf-nightly")
-                    except importlib_metadata.PackageNotFoundError:
-                        try:
-                            _tf_version = importlib_metadata.version("tf-nightly-cpu")
-                        except importlib_metadata.PackageNotFoundError:
-                            try:
-                                _tf_version = importlib_metadata.version("tf-nightly-gpu")
-                            except importlib_metadata.PackageNotFoundError:
-                                # Support for intel-tensorflow version
-                                try:
-                                    _tf_version = importlib_metadata.version("intel-tensorflow")
-                                except importlib_metadata.PackageNotFoundError:
-                                    _tf_version = None
-                                    _tf_available = False
-=======
                 pass
         _tf_available = _tf_version is not None
->>>>>>> 4906a29f
     if _tf_available:
         if version.parse(_tf_version) < version.parse("2"):
             logger.info(f"TensorFlow found but with version {_tf_version}. Transformers requires version 2 minimum.")

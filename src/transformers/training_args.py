# Copyright 2020 The HuggingFace Team. All rights reserved.
#
# Licensed under the Apache License, Version 2.0 (the "License");
# you may not use this file except in compliance with the License.
# You may obtain a copy of the License at
#
#     http://www.apache.org/licenses/LICENSE-2.0
#
# Unless required by applicable law or agreed to in writing, software
# distributed under the License is distributed on an "AS IS" BASIS,
# WITHOUT WARRANTIES OR CONDITIONS OF ANY KIND, either express or implied.
# See the License for the specific language governing permissions and
# limitations under the License.

import dataclasses
import json
import os
from dataclasses import dataclass, field
from enum import Enum
from typing import Any, Dict, List, Optional, Tuple

from .file_utils import cached_property, is_torch_available, is_torch_tpu_available, torch_required
from .trainer_utils import EvaluationStrategy
from .utils import logging


if is_torch_available():
    import torch

if is_torch_tpu_available():
    import torch_xla.core.xla_model as xm


logger = logging.get_logger(__name__)


def default_logdir() -> str:
    """
    Same default as PyTorch
    """
    import socket
    from datetime import datetime

    current_time = datetime.now().strftime("%b%d_%H-%M-%S")
    return os.path.join("runs", current_time + "_" + socket.gethostname())


@dataclass
class TrainingArguments:
    """
    TrainingArguments is the subset of the arguments we use in our example scripts **which relate to the training loop
    itself**.

    Using :class:`~transformers.HfArgumentParser` we can turn this class into `argparse
    <https://docs.python.org/3/library/argparse.html#module-argparse>`__ arguments that can be specified on the command
    line.




    Parameters:
        output_dir (:obj:`str`):
            The output directory where the model predictions and checkpoints will be written.
        overwrite_output_dir (:obj:`bool`, `optional`, defaults to :obj:`False`):
            If :obj:`True`, overwrite the content of the output directory. Use this to continue training if
            :obj:`output_dir` points to a checkpoint directory.
        do_train (:obj:`bool`, `optional`, defaults to :obj:`False`):
            Whether to run training or not. This argument is not directly used by :class:`~transformers.Trainer`, it's
            intended to be used by your training/evaluation scripts instead. See the `example scripts
            <https://github.com/huggingface/transformers/tree/master/examples>`__ for more details.
        do_eval (:obj:`bool`, `optional`):
            Whether to run evaluation on the validation set or not. Will be set to :obj:`True` if
            :obj:`evaluation_strategy` is different from :obj:`"no"`. This argument is not directly used by
            :class:`~transformers.Trainer`, it's intended to be used by your training/evaluation scripts instead. See
            the `example scripts <https://github.com/huggingface/transformers/tree/master/examples>`__ for more
            details.
        do_predict (:obj:`bool`, `optional`, defaults to :obj:`False`):
            Whether to run predictions on the test set or not. This argument is not directly used by
            :class:`~transformers.Trainer`, it's intended to be used by your training/evaluation scripts instead. See
            the `example scripts <https://github.com/huggingface/transformers/tree/master/examples>`__ for more
            details.
        evaluation_strategy (:obj:`str` or :class:`~transformers.trainer_utils.EvaluationStrategy`, `optional`, defaults to :obj:`"no"`):
            The evaluation strategy to adopt during training. Possible values are:

                * :obj:`"no"`: No evaluation is done during training.
                * :obj:`"steps"`: Evaluation is done (and logged) every :obj:`eval_steps`.
                * :obj:`"epoch"`: Evaluation is done at the end of each epoch.

        prediction_loss_only (:obj:`bool`, `optional`, defaults to `False`):
            When performing evaluation and generating predictions, only returns the loss.
        per_device_train_batch_size (:obj:`int`, `optional`, defaults to 8):
            The batch size per GPU/TPU core/CPU for training.
        per_device_eval_batch_size (:obj:`int`, `optional`, defaults to 8):
            The batch size per GPU/TPU core/CPU for evaluation.
        gradient_accumulation_steps (:obj:`int`, `optional`, defaults to 1):
            Number of updates steps to accumulate the gradients for, before performing a backward/update pass.

            .. warning::

                When using gradient accumulation, one step is counted as one step with backward pass. Therefore,
                logging, evaluation, save will be conducted every ``gradient_accumulation_steps * xxx_step`` training
                examples.
        eval_accumulation_steps (:obj:`int`, `optional`):
            Number of predictions steps to accumulate the output tensors for, before moving the results to the CPU. If
            left unset, the whole predictions are accumulated on GPU/TPU before being moved to the CPU (faster but
            requires more memory).
        learning_rate (:obj:`float`, `optional`, defaults to 5e-5):
            The initial learning rate for Adam.
        weight_decay (:obj:`float`, `optional`, defaults to 0):
            The weight decay to apply (if not zero).
        adam_beta1 (:obj:`float`, `optional`, defaults to 0.9):
<<<<<<< HEAD
            The beta1 for the Adam optimizer.
        adam_beta2 (:obj:`float`, `optional`, defaults to 0.999):
            The beta2 for the Adam optimizer.
=======
            The beta1 hyperparameter for the Adam optimizer.
        adam_beta2 (:obj:`float`, `optional`, defaults to 0.999):
            The beta2 hyperparameter for the Adam optimizer.
>>>>>>> bfa4ccf7
        adam_epsilon (:obj:`float`, `optional`, defaults to 1e-8):
            The epsilon hyperparameter for the Adam optimizer.
        max_grad_norm (:obj:`float`, `optional`, defaults to 1.0):
            Maximum gradient norm (for gradient clipping).
        num_train_epochs(:obj:`float`, `optional`, defaults to 3.0):
            Total number of training epochs to perform (if not an integer, will perform the decimal part percents of
            the last epoch before stopping training).
        max_steps (:obj:`int`, `optional`, defaults to -1):
            If set to a positive number, the total number of training steps to perform. Overrides
            :obj:`num_train_epochs`.
        warmup_steps (:obj:`int`, `optional`, defaults to 0):
            Number of steps used for a linear warmup from 0 to :obj:`learning_rate`.
        logging_dir (:obj:`str`, `optional`):
            `TensorBoard <https://www.tensorflow.org/tensorboard>`__ log directory. Will default to
            `runs/**CURRENT_DATETIME_HOSTNAME**`.
        logging_first_step (:obj:`bool`, `optional`, defaults to :obj:`False`):
            Whether to log and evaluate the first :obj:`global_step` or not.
        logging_steps (:obj:`int`, `optional`, defaults to 500):
            Number of update steps between two logs.
        save_steps (:obj:`int`, `optional`, defaults to 500):
            Number of updates steps before two checkpoint saves.
        save_total_limit (:obj:`int`, `optional`):
            If a value is passed, will limit the total amount of checkpoints. Deletes the older checkpoints in
            :obj:`output_dir`.
        no_cuda (:obj:`bool`, `optional`, defaults to :obj:`False`):
            Whether to not use CUDA even when it is available or not.
        seed (:obj:`int`, `optional`, defaults to 42):
            Random seed for initialization.
        fp16 (:obj:`bool`, `optional`, defaults to :obj:`False`):
            Whether to use 16-bit (mixed) precision training (through NVIDIA Apex) instead of 32-bit training.
        fp16_opt_level (:obj:`str`, `optional`, defaults to 'O1'):
            For :obj:`fp16` training, Apex AMP optimization level selected in ['O0', 'O1', 'O2', and 'O3']. See details
            on the `Apex documentation <https://nvidia.github.io/apex/amp.html>`__.
        local_rank (:obj:`int`, `optional`, defaults to -1):
            Rank of the process during distributed training.
        tpu_num_cores (:obj:`int`, `optional`):
            When training on TPU, the number of TPU cores (automatically passed by launcher script).
        debug (:obj:`bool`, `optional`, defaults to :obj:`False`):
            When training on TPU, whether to print debug metrics or not.
        dataloader_drop_last (:obj:`bool`, `optional`, defaults to :obj:`False`):
            Whether to drop the last incomplete batch (if the length of the dataset is not divisible by the batch size)
            or not.
        eval_steps (:obj:`int`, `optional`):
            Number of update steps between two evaluations if :obj:`evaluation_strategy="steps"`. Will default to the
            same value as :obj:`logging_steps` if not set.
        dataloader_num_workers (:obj:`int`, `optional`, defaults to 0):
            Number of subprocesses to use for data loading (PyTorch only). 0 means that the data will be loaded in the
            main process.
        past_index (:obj:`int`, `optional`, defaults to -1):
            Some models like :doc:`TransformerXL <../model_doc/transformerxl>` or :doc`XLNet <../model_doc/xlnet>` can
            make use of the past hidden states for their predictions. If this argument is set to a positive int, the
            ``Trainer`` will use the corresponding output (usually index 2) as the past state and feed it to the model
            at the next training step under the keyword argument ``mems``.
        run_name (:obj:`str`, `optional`):
            A descriptor for the run. Typically used for `wandb <https://www.wandb.com/>`_ logging.
        disable_tqdm (:obj:`bool`, `optional`):
            Whether or not to disable the tqdm progress bars and table of metrics produced by
            :class:`~transformers.notebook.NotebookTrainingTracker` in Jupyter Notebooks. Will default to :obj:`True`
            if the logging level is set to warn or lower (default), :obj:`False` otherwise.
        remove_unused_columns (:obj:`bool`, `optional`, defaults to :obj:`True`):
            If using :obj:`datasets.Dataset` datasets, whether or not to automatically remove the columns unused by the
            model forward method.

            (Note that this behavior is not implemented for :class:`~transformers.TFTrainer` yet.)
        label_names (:obj:`List[str]`, `optional`):
            The list of keys in your dictionary of inputs that correspond to the labels.

            Will eventually default to :obj:`["labels"]` except if the model used is one of the
            :obj:`XxxForQuestionAnswering` in which case it will default to :obj:`["start_positions",
            "end_positions"]`.
        load_best_model_at_end (:obj:`bool`, `optional`, defaults to :obj:`False`):
            Whether or not to load the best model found during training at the end of training.

            .. note::

                When set to :obj:`True`, the parameters :obj:`save_steps` will be ignored and the model will be saved
                after each evaluation.
        metric_for_best_model (:obj:`str`, `optional`):
            Use in conjunction with :obj:`load_best_model_at_end` to specify the metric to use to compare two different
            models. Must be the name of a metric returned by the evaluation with or without the prefix :obj:`"eval_"`.
            Will default to :obj:`"loss"` if unspecified and :obj:`load_best_model_at_end=True` (to use the evaluation
            loss).

            If you set this value, :obj:`greater_is_better` will default to :obj:`True`. Don't forget to set it to
            :obj:`False` if your metric is better when lower.
        greater_is_better (:obj:`bool`, `optional`):
            Use in conjunction with :obj:`load_best_model_at_end` and :obj:`metric_for_best_model` to specify if better
            models should have a greater metric or not. Will default to:

            - :obj:`True` if :obj:`metric_for_best_model` is set to a value that isn't :obj:`"loss"` or
              :obj:`"eval_loss"`.
            - :obj:`False` if :obj:`metric_for_best_model` is not set, or set to :obj:`"loss"` or :obj:`"eval_loss"`.
        model_parallel (:obj:`bool`, `optional`, defaults to :obj:`False`):
            If there is more than one device, whether to use model parallelism to distribute the model's modules across
            devices or not.
        ignore_skip_data (:obj:`bool`, `optional`, defaults to :obj:`False`):
            When resuming training, whether or not to skip the epochs and batches to get the data loading at the same
            stage as in the previous training. If set to :obj:`True`, the training will begin faster (as that skipping
            step can take a long time) but will not yield the same results as the interrupted training would have.
        fp16_backend (:obj:`str`, `optional`, defaults to :obj:`"auto"`):
            The backend to use for mixed precision training. Must be one of :obj:`"auto"`, :obj:`"amp"` or
            :obj:`"apex"`. :obj:`"auto"` will use AMP or APEX depending on the PyTorch version detected, while the
            other choices will force the requested backend.
        sharded_ddp (:obj:`bool`, `optional`, defaults to :obj:`False`):
            Use Sharded DDP training from `FairScale <https://github.com/facebookresearch/fairscale>`__ (in distributed
            training only). This is an experimental feature.
    """

    output_dir: str = field(
        metadata={"help": "The output directory where the model predictions and checkpoints will be written."}
    )
    overwrite_output_dir: bool = field(
        default=False,
        metadata={
            "help": (
                "Overwrite the content of the output directory."
                "Use this to continue training if output_dir points to a checkpoint directory."
            )
        },
    )

    do_train: bool = field(default=False, metadata={"help": "Whether to run training."})
    do_eval: bool = field(default=None, metadata={"help": "Whether to run eval on the dev set."})
    do_predict: bool = field(default=False, metadata={"help": "Whether to run predictions on the test set."})
    model_parallel: bool = field(
        default=False,
        metadata={
            "help": (
                "If there are more than one devices, whether to use model parallelism to distribute the "
                "model's modules across devices."
            )
        },
    )
    evaluation_strategy: EvaluationStrategy = field(
        default="no",
        metadata={"help": "Run evaluation during training at each logging step."},
    )
    prediction_loss_only: bool = field(
        default=False,
        metadata={"help": "When performing evaluation and predictions, only returns the loss."},
    )

    per_device_train_batch_size: int = field(
        default=8, metadata={"help": "Batch size per GPU/TPU core/CPU for training."}
    )
    per_device_eval_batch_size: int = field(
        default=8, metadata={"help": "Batch size per GPU/TPU core/CPU for evaluation."}
    )

    per_gpu_train_batch_size: Optional[int] = field(
        default=None,
        metadata={
            "help": "Deprecated, the use of `--per_device_train_batch_size` is preferred. "
            "Batch size per GPU/TPU core/CPU for training."
        },
    )
    per_gpu_eval_batch_size: Optional[int] = field(
        default=None,
        metadata={
            "help": "Deprecated, the use of `--per_device_eval_batch_size` is preferred."
            "Batch size per GPU/TPU core/CPU for evaluation."
        },
    )

    gradient_accumulation_steps: int = field(
        default=1,
        metadata={"help": "Number of updates steps to accumulate before performing a backward/update pass."},
    )
    eval_accumulation_steps: Optional[int] = field(
        default=None,
        metadata={"help": "Number of predictions steps to accumulate before moving the tensors to the CPU."},
    )

    learning_rate: float = field(default=5e-5, metadata={"help": "The initial learning rate for Adam."})
    weight_decay: float = field(default=0.0, metadata={"help": "Weight decay if we apply some."})
    adam_beta1: float = field(default=0.9, metadata={"help": "Beta1 for Adam optimizer"})
    adam_beta2: float = field(default=0.999, metadata={"help": "Beta2 for Adam optimizer"})
    adam_epsilon: float = field(default=1e-8, metadata={"help": "Epsilon for Adam optimizer."})
    max_grad_norm: float = field(default=1.0, metadata={"help": "Max gradient norm."})

    num_train_epochs: float = field(default=3.0, metadata={"help": "Total number of training epochs to perform."})
    max_steps: int = field(
        default=-1,
        metadata={"help": "If > 0: set total number of training steps to perform. Override num_train_epochs."},
    )
    warmup_steps: int = field(default=0, metadata={"help": "Linear warmup over warmup_steps."})

    logging_dir: Optional[str] = field(default_factory=default_logdir, metadata={"help": "Tensorboard log dir."})
    logging_first_step: bool = field(default=False, metadata={"help": "Log the first global_step"})
    logging_steps: int = field(default=500, metadata={"help": "Log every X updates steps."})
    save_steps: int = field(default=500, metadata={"help": "Save checkpoint every X updates steps."})
    save_total_limit: Optional[int] = field(
        default=None,
        metadata={
            "help": (
                "Limit the total amount of checkpoints."
                "Deletes the older checkpoints in the output_dir. Default is unlimited checkpoints"
            )
        },
    )
    no_cuda: bool = field(default=False, metadata={"help": "Do not use CUDA even when it is available"})
    seed: int = field(default=42, metadata={"help": "random seed for initialization"})

    fp16: bool = field(
        default=False,
        metadata={"help": "Whether to use 16-bit (mixed) precision (through NVIDIA Apex) instead of 32-bit"},
    )
    fp16_opt_level: str = field(
        default="O1",
        metadata={
            "help": (
                "For fp16: Apex AMP optimization level selected in ['O0', 'O1', 'O2', and 'O3']."
                "See details at https://nvidia.github.io/apex/amp.html"
            )
        },
    )
    local_rank: int = field(default=-1, metadata={"help": "For distributed training: local_rank"})

    tpu_num_cores: Optional[int] = field(
        default=None, metadata={"help": "TPU: Number of TPU cores (automatically passed by launcher script)"}
    )
    tpu_metrics_debug: bool = field(
        default=False,
        metadata={"help": "Deprecated, the use of `--debug` is preferred. TPU: Whether to print debug metrics"},
    )
    debug: bool = field(default=False, metadata={"help": "Whether to print debug metrics on TPU"})

    dataloader_drop_last: bool = field(
        default=False, metadata={"help": "Drop the last incomplete batch if it is not divisible by the batch size."}
    )
    eval_steps: int = field(default=None, metadata={"help": "Run an evaluation every X steps."})
    dataloader_num_workers: int = field(
        default=0,
        metadata={
            "help": "Number of subprocesses to use for data loading (PyTorch only). 0 means that the data will be loaded in the main process."
        },
    )

    past_index: int = field(
        default=-1,
        metadata={"help": "If >=0, uses the corresponding part of the output as the past state for next step."},
    )

    run_name: Optional[str] = field(
        default=None, metadata={"help": "An optional descriptor for the run. Notably used for wandb logging."}
    )
    disable_tqdm: Optional[bool] = field(
        default=None, metadata={"help": "Whether or not to disable the tqdm progress bars."}
    )

    remove_unused_columns: Optional[bool] = field(
        default=True, metadata={"help": "Remove columns not required by the model when using an nlp.Dataset."}
    )
    label_names: Optional[List[str]] = field(
        default=None, metadata={"help": "The list of keys in your dictionary of inputs that correspond to the labels."}
    )

    load_best_model_at_end: Optional[bool] = field(
        default=False,
        metadata={"help": "Whether or not to load the best model found during training at the end of training."},
    )
    metric_for_best_model: Optional[str] = field(
        default=None, metadata={"help": "The metric to use to compare two different models."}
    )
    greater_is_better: Optional[bool] = field(
        default=None, metadata={"help": "Whether the `metric_for_best_model` should be maximized or not."}
    )
    ignore_data_skip: bool = field(
        default=False,
        metadata={
            "help": "When resuming training, whether or not to skip the first epochs and batches to get to the same training data."
        },
    )
    fp16_backend: str = field(
        default="auto",
        metadata={"help": "The backend to be used for mixed precision.", "choices": ["auto", "amp", "apex"]},
    )
    sharded_ddp: bool = field(
        default=False,
        metadata={"help": "Whether or not to use sharded DDP training (in distributed training only)."},
    )

    def __post_init__(self):
        if self.disable_tqdm is None:
            self.disable_tqdm = logger.getEffectiveLevel() > logging.WARN
        self.evaluation_strategy = EvaluationStrategy(self.evaluation_strategy)
        if self.do_eval is False and self.evaluation_strategy != EvaluationStrategy.NO:
            self.do_eval = True
        if self.eval_steps is None:
            self.eval_steps = self.logging_steps

        if self.load_best_model_at_end and self.metric_for_best_model is None:
            self.metric_for_best_model = "loss"
        if self.greater_is_better is None and self.metric_for_best_model is not None:
            self.greater_is_better = self.metric_for_best_model not in ["loss", "eval_loss"]
        if self.run_name is None:
            self.run_name = self.output_dir

        if is_torch_available() and self.device.type != "cuda" and self.fp16:
            raise ValueError("AMP (`--fp16`) can only be used on CUDA devices.")

    @property
    def train_batch_size(self) -> int:
        """
        The actual batch size for training (may differ from :obj:`per_gpu_train_batch_size` in distributed training).
        """
        if self.per_gpu_train_batch_size:
            logger.warning(
                "Using deprecated `--per_gpu_train_batch_size` argument which will be removed in a future "
                "version. Using `--per_device_train_batch_size` is preferred."
            )
        per_device_batch_size = self.per_gpu_train_batch_size or self.per_device_train_batch_size
        if not self.model_parallel:
            train_batch_size = per_device_batch_size * max(1, self.n_gpu)
        else:
            train_batch_size = per_device_batch_size
        return train_batch_size

    @property
    def eval_batch_size(self) -> int:
        """
        The actual batch size for evaluation (may differ from :obj:`per_gpu_eval_batch_size` in distributed training).
        """
        if self.per_gpu_eval_batch_size:
            logger.warning(
                "Using deprecated `--per_gpu_eval_batch_size` argument which will be removed in a future "
                "version. Using `--per_device_eval_batch_size` is preferred."
            )
        per_device_batch_size = self.per_gpu_eval_batch_size or self.per_device_eval_batch_size
        if not self.model_parallel:
            eval_batch_size = per_device_batch_size * max(1, self.n_gpu)
        else:
            eval_batch_size = per_device_batch_size
        return eval_batch_size

    @cached_property
    @torch_required
    def _setup_devices(self) -> Tuple["torch.device", int]:
        logger.info("PyTorch: setting up devices")
        if self.no_cuda:
            device = torch.device("cpu")
            n_gpu = 0
        elif is_torch_tpu_available():
            device = xm.xla_device()
            n_gpu = 0
        elif self.local_rank == -1:
            # if n_gpu is > 1 we'll use nn.DataParallel.
            # If you only want to use a specific subset of GPUs use `CUDA_VISIBLE_DEVICES=0`
            # Explicitly set CUDA to the first (index 0) CUDA device, otherwise `set_device` will
            # trigger an error that a device index is missing. Index 0 takes into account the
            # GPUs available in the environment, so `CUDA_VISIBLE_DEVICES=1,2` with `cuda:0`
            # will use the first GPU in that env, i.e. GPU#1
            device = torch.device("cuda:0" if torch.cuda.is_available() else "cpu")
            n_gpu = torch.cuda.device_count()
        else:
            # Here, we'll use torch.distributed.
            # Initializes the distributed backend which will take care of synchronizing nodes/GPUs
            torch.distributed.init_process_group(backend="nccl")
            device = torch.device("cuda", self.local_rank)
            n_gpu = 1

        if device.type == "cuda":
            torch.cuda.set_device(device)

        return device, n_gpu

    @property
    @torch_required
    def device(self) -> "torch.device":
        """
        The device used by this process.
        """
        return self._setup_devices[0]

    @property
    @torch_required
    def n_gpu(self):
        """
        The number of GPUs used by this process.

        Note:
            This will only be greater than one when you have multiple GPUs available but are not using distributed
            training. For distributed training, it will always be 1.
        """
        return self._setup_devices[1]

    @property
    @torch_required
    def parallel_mode(self):
        """
        The current mode used for parallelism if multiple GPUs/TPU cores are available. One of:

        - :obj:`ParallelMode.NOT_PARALLEL`: no parallelism (CPU or one GPU).
        - :obj:`ParallelMode.NOT_DISTRIBUTED`: several GPUs in one single process (uses :obj:`torch.nn.DataParallel`).
        - :obj:`ParallelMode.DISTRIBUTED`: several GPUs, each ahving its own process (uses
          :obj:`torch.nn.DistributedDataParallel`).
        - :obj:`ParallelMode.TPU`: several TPU cores.
        """
        if is_torch_tpu_available():
            return ParallelMode.TPU
        elif self.local_rank != -1:
            return ParallelMode.DISTRIBUTED
        elif self.n_gpu > 1:
            return ParallelMode.NOT_DISTRIBUTED
        else:
            return ParallelMode.NOT_PARALLEL

    def to_dict(self):
        """
        Serializes this instance while replace `Enum` by their values (for JSON serialization support).
        """
        d = dataclasses.asdict(self)
        for k, v in d.items():
            if isinstance(v, Enum):
                d[k] = v.value
        return d

    def to_json_string(self):
        """
        Serializes this instance to a JSON string.
        """
        return json.dumps(self.to_dict(), indent=2)

    def to_sanitized_dict(self) -> Dict[str, Any]:
        """
        Sanitized serialization to use with TensorBoard’s hparams
        """
        d = self.to_dict()
        d = {**d, **{"train_batch_size": self.train_batch_size, "eval_batch_size": self.eval_batch_size}}

        valid_types = [bool, int, float, str]
        if is_torch_available():
            valid_types.append(torch.Tensor)

        return {k: v if type(v) in valid_types else str(v) for k, v in d.items()}


class ParallelMode(Enum):
    NOT_PARALLEL = "not_parallel"
    NOT_DISTRIBUTED = "not_distributed"
    DISTRIBUTED = "distributed"
    TPU = "tpu"<|MERGE_RESOLUTION|>--- conflicted
+++ resolved
@@ -109,15 +109,9 @@
         weight_decay (:obj:`float`, `optional`, defaults to 0):
             The weight decay to apply (if not zero).
         adam_beta1 (:obj:`float`, `optional`, defaults to 0.9):
-<<<<<<< HEAD
-            The beta1 for the Adam optimizer.
-        adam_beta2 (:obj:`float`, `optional`, defaults to 0.999):
-            The beta2 for the Adam optimizer.
-=======
             The beta1 hyperparameter for the Adam optimizer.
         adam_beta2 (:obj:`float`, `optional`, defaults to 0.999):
             The beta2 hyperparameter for the Adam optimizer.
->>>>>>> bfa4ccf7
         adam_epsilon (:obj:`float`, `optional`, defaults to 1e-8):
             The epsilon hyperparameter for the Adam optimizer.
         max_grad_norm (:obj:`float`, `optional`, defaults to 1.0):

--- conflicted
+++ resolved
@@ -17,13 +17,8 @@
     "flake8": "flake8>=3.8.3",
     "flax": "flax>=0.3.4",
     "fugashi": "fugashi>=1.0",
-<<<<<<< HEAD
-    "GitPython": "GitPython",
+    "GitPython": "GitPython<3.1.19",
     "huggingface-hub": "huggingface-hub>=0.0.14",
-=======
-    "GitPython": "GitPython<3.1.19",
-    "huggingface-hub": "huggingface-hub>=0.0.12",
->>>>>>> a1f24d41
     "importlib_metadata": "importlib_metadata",
     "ipadic": "ipadic>=1.0.0,<2.0",
     "isort": "isort>=5.5.4",

# flake8: noqa
# There's no way to ignore "F401 '...' imported but unused" warnings in this
# module, but to preserve other warnings. So, don't check this module at all.

# Copyright 2020 The HuggingFace Team. All rights reserved.
#
# Licensed under the Apache License, Version 2.0 (the "License");
# you may not use this file except in compliance with the License.
# You may obtain a copy of the License at
#
#     http://www.apache.org/licenses/LICENSE-2.0
#
# Unless required by applicable law or agreed to in writing, software
# distributed under the License is distributed on an "AS IS" BASIS,
# WITHOUT WARRANTIES OR CONDITIONS OF ANY KIND, either express or implied.
# See the License for the specific language governing permissions and
# limitations under the License.

# When adding a new object to this init, remember to add it twice: once inside the `_import_structure` dictionary and
# once inside the `if TYPE_CHECKING` branch. The `TYPE_CHECKING` should have import statements as usual, but they are
# only there for type checking. The `_import_structure` is a dictionary submodule to list of object names, and is used
# to defer the actual importing for when the objects are requested. This way `import transformers` provides the names
# in the namespace without actually importing anything (and especially none of the backends).

<<<<<<< HEAD
__adapters_version__ = "2.3.0"
__version__ = "4.12.5"

# Work around to update TensorFlow's absl.logging threshold which alters the
# default Python logging output behavior when present.
# see: https://github.com/abseil/abseil-py/issues/99
# and: https://github.com/tensorflow/tensorflow/issues/26691#issuecomment-500369493
try:
    import absl.logging
except ImportError:
    pass
else:
    absl.logging.set_verbosity("info")
    absl.logging.set_stderrthreshold("info")
    absl.logging._warn_preinit_stderr = False
=======
__version__ = "4.17.0"
>>>>>>> 7cdda953

from typing import TYPE_CHECKING

# Check the dependencies satisfy the minimal versions required.
from . import dependency_versions_check
from .file_utils import (
    _LazyModule,
    is_flax_available,
    is_pyctcdecode_available,
    is_pytorch_quantization_available,
    is_scatter_available,
    is_sentencepiece_available,
    is_speech_available,
    is_tf_available,
    is_timm_available,
    is_tokenizers_available,
    is_torch_available,
    is_vision_available,
)
from .utils import logging


logger = logging.get_logger(__name__)  # pylint: disable=invalid-name


# Base objects, independent of any specific backend
_import_structure = {
    "benchmark": [],
    "commands": [],
    "configuration_utils": ["PretrainedConfig"],
    "convert_graph_to_onnx": [],
    "convert_slow_tokenizers_checkpoints_to_fast": [],
    "convert_tf_hub_seq_to_seq_bert_to_pytorch": [],
    "data": [
        "DataProcessor",
        "InputExample",
        "InputFeatures",
        "SingleSentenceClassificationProcessor",
        "SquadExample",
        "SquadFeatures",
        "SquadV1Processor",
        "SquadV2Processor",
        "glue_compute_metrics",
        "glue_convert_examples_to_features",
        "glue_output_modes",
        "glue_processors",
        "glue_tasks_num_labels",
        "squad_convert_examples_to_features",
        "xnli_compute_metrics",
        "xnli_output_modes",
        "xnli_processors",
        "xnli_tasks_num_labels",
    ],
    "data.data_collator": [
        "DataCollator",
        "DataCollatorForLanguageModeling",
        "DataCollatorForPermutationLanguageModeling",
        "DataCollatorForSeq2Seq",
        "DataCollatorForSOP",
        "DataCollatorForTokenClassification",
        "DataCollatorForWholeWordMask",
        "DataCollatorWithPadding",
        "DefaultDataCollator",
        "default_data_collator",
    ],
    "data.metrics": [],
    "data.processors": [],
    "debug_utils": [],
    "dependency_versions_check": [],
    "dependency_versions_table": [],
    "dynamic_module_utils": [],
    "feature_extraction_sequence_utils": ["SequenceFeatureExtractor"],
    "feature_extraction_utils": ["BatchFeature", "FeatureExtractionMixin"],
    "file_utils": [
        "CONFIG_NAME",
        "MODEL_CARD_NAME",
        "PYTORCH_PRETRAINED_BERT_CACHE",
        "PYTORCH_TRANSFORMERS_CACHE",
        "SPIECE_UNDERLINE",
        "TF2_WEIGHTS_NAME",
        "TF_WEIGHTS_NAME",
        "TRANSFORMERS_CACHE",
        "WEIGHTS_NAME",
        "TensorType",
        "add_end_docstrings",
        "add_start_docstrings",
        "cached_path",
        "is_apex_available",
        "is_datasets_available",
        "is_faiss_available",
        "is_flax_available",
        "is_phonemizer_available",
        "is_psutil_available",
        "is_py3nvml_available",
        "is_pyctcdecode_available",
        "is_scipy_available",
        "is_sentencepiece_available",
        "is_sklearn_available",
        "is_speech_available",
        "is_tf_available",
        "is_timm_available",
        "is_tokenizers_available",
        "is_torch_available",
        "is_torch_tpu_available",
        "is_vision_available",
    ],
    "hf_argparser": ["HfArgumentParser"],
    "integrations": [
        "is_comet_available",
        "is_optuna_available",
        "is_ray_available",
        "is_ray_tune_available",
        "is_sigopt_available",
        "is_tensorboard_available",
        "is_wandb_available",
    ],
    "modelcard": ["ModelCard"],
    "modeling_tf_pytorch_utils": [
        "convert_tf_weight_name_to_pt_weight_name",
        "load_pytorch_checkpoint_in_tf2_model",
        "load_pytorch_model_in_tf2_model",
        "load_pytorch_weights_in_tf2_model",
        "load_tf2_checkpoint_in_pytorch_model",
        "load_tf2_model_in_pytorch_model",
        "load_tf2_weights_in_pytorch_model",
    ],
    # Models
    "models": [],
    "models.albert": ["ALBERT_PRETRAINED_CONFIG_ARCHIVE_MAP", "AlbertConfig"],
    "models.auto": [
        "ALL_PRETRAINED_CONFIG_ARCHIVE_MAP",
        "CONFIG_MAPPING",
        "FEATURE_EXTRACTOR_MAPPING",
        "MODEL_NAMES_MAPPING",
        "PROCESSOR_MAPPING",
        "TOKENIZER_MAPPING",
        "AutoConfig",
        "AutoFeatureExtractor",
        "AutoProcessor",
        "AutoTokenizer",
    ],
    "models.bart": ["BartConfig", "BartTokenizer"],
    "models.barthez": [],
    "models.bartpho": [],
    "models.beit": ["BEIT_PRETRAINED_CONFIG_ARCHIVE_MAP", "BeitConfig"],
    "models.bert": [
        "BERT_PRETRAINED_CONFIG_ARCHIVE_MAP",
        "BasicTokenizer",
        "BertConfig",
        "BertTokenizer",
        "WordpieceTokenizer",
    ],
    "models.bert_generation": ["BertGenerationConfig"],
    "models.bert_japanese": ["BertJapaneseTokenizer", "CharacterTokenizer", "MecabTokenizer"],
    "models.bertweet": ["BertweetTokenizer"],
    "models.big_bird": ["BIG_BIRD_PRETRAINED_CONFIG_ARCHIVE_MAP", "BigBirdConfig"],
    "models.bigbird_pegasus": [
        "BIGBIRD_PEGASUS_PRETRAINED_CONFIG_ARCHIVE_MAP",
        "BigBirdPegasusConfig",
    ],
    "models.blenderbot": ["BLENDERBOT_PRETRAINED_CONFIG_ARCHIVE_MAP", "BlenderbotConfig", "BlenderbotTokenizer"],
    "models.blenderbot_small": [
        "BLENDERBOT_SMALL_PRETRAINED_CONFIG_ARCHIVE_MAP",
        "BlenderbotSmallConfig",
        "BlenderbotSmallTokenizer",
    ],
    "models.bort": [],
    "models.byt5": ["ByT5Tokenizer"],
    "models.camembert": ["CAMEMBERT_PRETRAINED_CONFIG_ARCHIVE_MAP", "CamembertConfig"],
    "models.canine": ["CANINE_PRETRAINED_CONFIG_ARCHIVE_MAP", "CanineConfig", "CanineTokenizer"],
    "models.clip": [
        "CLIP_PRETRAINED_CONFIG_ARCHIVE_MAP",
        "CLIPConfig",
        "CLIPTextConfig",
        "CLIPTokenizer",
        "CLIPVisionConfig",
    ],
    "models.convbert": ["CONVBERT_PRETRAINED_CONFIG_ARCHIVE_MAP", "ConvBertConfig", "ConvBertTokenizer"],
    "models.convnext": ["CONVNEXT_PRETRAINED_CONFIG_ARCHIVE_MAP", "ConvNextConfig"],
    "models.cpm": ["CpmTokenizer"],
    "models.ctrl": ["CTRL_PRETRAINED_CONFIG_ARCHIVE_MAP", "CTRLConfig", "CTRLTokenizer"],
    "models.data2vec": ["DATA2VEC_TEXT_PRETRAINED_CONFIG_ARCHIVE_MAP", "Data2VecAudioConfig", "Data2VecTextConfig"],
    "models.deberta": ["DEBERTA_PRETRAINED_CONFIG_ARCHIVE_MAP", "DebertaConfig", "DebertaTokenizer"],
    "models.deberta_v2": ["DEBERTA_V2_PRETRAINED_CONFIG_ARCHIVE_MAP", "DebertaV2Config"],
    "models.deit": ["DEIT_PRETRAINED_CONFIG_ARCHIVE_MAP", "DeiTConfig"],
    "models.detr": ["DETR_PRETRAINED_CONFIG_ARCHIVE_MAP", "DetrConfig"],
    "models.dialogpt": [],
    "models.distilbert": ["DISTILBERT_PRETRAINED_CONFIG_ARCHIVE_MAP", "DistilBertConfig", "DistilBertTokenizer"],
    "models.dpr": [
        "DPR_PRETRAINED_CONFIG_ARCHIVE_MAP",
        "DPRConfig",
        "DPRContextEncoderTokenizer",
        "DPRQuestionEncoderTokenizer",
        "DPRReaderOutput",
        "DPRReaderTokenizer",
    ],
    "models.electra": ["ELECTRA_PRETRAINED_CONFIG_ARCHIVE_MAP", "ElectraConfig", "ElectraTokenizer"],
    "models.encoder_decoder": ["EncoderDecoderConfig"],
    "models.flaubert": ["FLAUBERT_PRETRAINED_CONFIG_ARCHIVE_MAP", "FlaubertConfig", "FlaubertTokenizer"],
    "models.fnet": ["FNET_PRETRAINED_CONFIG_ARCHIVE_MAP", "FNetConfig", "FNetTokenizer"],
    "models.fsmt": ["FSMT_PRETRAINED_CONFIG_ARCHIVE_MAP", "FSMTConfig", "FSMTTokenizer"],
    "models.funnel": ["FUNNEL_PRETRAINED_CONFIG_ARCHIVE_MAP", "FunnelConfig", "FunnelTokenizer"],
    "models.gpt2": ["GPT2_PRETRAINED_CONFIG_ARCHIVE_MAP", "GPT2Config", "GPT2Tokenizer"],
    "models.gpt_neo": ["GPT_NEO_PRETRAINED_CONFIG_ARCHIVE_MAP", "GPTNeoConfig"],
    "models.gptj": ["GPTJ_PRETRAINED_CONFIG_ARCHIVE_MAP", "GPTJConfig"],
    "models.herbert": ["HerbertTokenizer"],
    "models.hubert": ["HUBERT_PRETRAINED_CONFIG_ARCHIVE_MAP", "HubertConfig"],
    "models.ibert": ["IBERT_PRETRAINED_CONFIG_ARCHIVE_MAP", "IBertConfig"],
    "models.imagegpt": ["IMAGEGPT_PRETRAINED_CONFIG_ARCHIVE_MAP", "ImageGPTConfig"],
    "models.layoutlm": ["LAYOUTLM_PRETRAINED_CONFIG_ARCHIVE_MAP", "LayoutLMConfig", "LayoutLMTokenizer"],
    "models.layoutlmv2": [
        "LAYOUTLMV2_PRETRAINED_CONFIG_ARCHIVE_MAP",
        "LayoutLMv2Config",
        "LayoutLMv2FeatureExtractor",
        "LayoutLMv2Processor",
        "LayoutLMv2Tokenizer",
    ],
    "models.layoutxlm": ["LayoutXLMProcessor"],
    "models.led": ["LED_PRETRAINED_CONFIG_ARCHIVE_MAP", "LEDConfig", "LEDTokenizer"],
    "models.longformer": ["LONGFORMER_PRETRAINED_CONFIG_ARCHIVE_MAP", "LongformerConfig", "LongformerTokenizer"],
    "models.luke": ["LUKE_PRETRAINED_CONFIG_ARCHIVE_MAP", "LukeConfig", "LukeTokenizer"],
    "models.lxmert": ["LXMERT_PRETRAINED_CONFIG_ARCHIVE_MAP", "LxmertConfig", "LxmertTokenizer"],
    "models.m2m_100": ["M2M_100_PRETRAINED_CONFIG_ARCHIVE_MAP", "M2M100Config"],
    "models.marian": ["MarianConfig"],
    "models.maskformer": ["MASKFORMER_PRETRAINED_CONFIG_ARCHIVE_MAP", "MaskFormerConfig"],
    "models.mbart": ["MBartConfig"],
    "models.mbart50": [],
    "models.megatron_bert": ["MEGATRON_BERT_PRETRAINED_CONFIG_ARCHIVE_MAP", "MegatronBertConfig"],
    "models.megatron_gpt2": [],
    "models.mluke": [],
    "models.mmbt": ["MMBTConfig"],
    "models.mobilebert": ["MOBILEBERT_PRETRAINED_CONFIG_ARCHIVE_MAP", "MobileBertConfig", "MobileBertTokenizer"],
    "models.mpnet": ["MPNET_PRETRAINED_CONFIG_ARCHIVE_MAP", "MPNetConfig", "MPNetTokenizer"],
    "models.mt5": ["MT5Config"],
    "models.nystromformer": [
        "NYSTROMFORMER_PRETRAINED_CONFIG_ARCHIVE_MAP",
        "NystromformerConfig",
    ],
    "models.openai": ["OPENAI_GPT_PRETRAINED_CONFIG_ARCHIVE_MAP", "OpenAIGPTConfig", "OpenAIGPTTokenizer"],
    "models.pegasus": ["PEGASUS_PRETRAINED_CONFIG_ARCHIVE_MAP", "PegasusConfig", "PegasusTokenizer"],
    "models.perceiver": ["PERCEIVER_PRETRAINED_CONFIG_ARCHIVE_MAP", "PerceiverConfig", "PerceiverTokenizer"],
    "models.phobert": ["PhobertTokenizer"],
    "models.plbart": ["PLBART_PRETRAINED_CONFIG_ARCHIVE_MAP", "PLBartConfig"],
    "models.poolformer": ["POOLFORMER_PRETRAINED_CONFIG_ARCHIVE_MAP", "PoolFormerConfig"],
    "models.prophetnet": ["PROPHETNET_PRETRAINED_CONFIG_ARCHIVE_MAP", "ProphetNetConfig", "ProphetNetTokenizer"],
    "models.qdqbert": ["QDQBERT_PRETRAINED_CONFIG_ARCHIVE_MAP", "QDQBertConfig"],
    "models.rag": ["RagConfig", "RagRetriever", "RagTokenizer"],
    "models.realm": ["REALM_PRETRAINED_CONFIG_ARCHIVE_MAP", "RealmConfig", "RealmTokenizer"],
    "models.reformer": ["REFORMER_PRETRAINED_CONFIG_ARCHIVE_MAP", "ReformerConfig"],
    "models.rembert": ["REMBERT_PRETRAINED_CONFIG_ARCHIVE_MAP", "RemBertConfig"],
    "models.retribert": ["RETRIBERT_PRETRAINED_CONFIG_ARCHIVE_MAP", "RetriBertConfig", "RetriBertTokenizer"],
    "models.roberta": ["ROBERTA_PRETRAINED_CONFIG_ARCHIVE_MAP", "RobertaConfig", "RobertaTokenizer"],
    "models.roformer": ["ROFORMER_PRETRAINED_CONFIG_ARCHIVE_MAP", "RoFormerConfig", "RoFormerTokenizer"],
    "models.segformer": ["SEGFORMER_PRETRAINED_CONFIG_ARCHIVE_MAP", "SegformerConfig"],
    "models.sew": ["SEW_PRETRAINED_CONFIG_ARCHIVE_MAP", "SEWConfig"],
    "models.sew_d": ["SEW_D_PRETRAINED_CONFIG_ARCHIVE_MAP", "SEWDConfig"],
    "models.speech_encoder_decoder": ["SpeechEncoderDecoderConfig"],
    "models.speech_to_text": [
        "SPEECH_TO_TEXT_PRETRAINED_CONFIG_ARCHIVE_MAP",
        "Speech2TextConfig",
    ],
    "models.speech_to_text_2": [
        "SPEECH_TO_TEXT_2_PRETRAINED_CONFIG_ARCHIVE_MAP",
        "Speech2Text2Config",
        "Speech2Text2Processor",
        "Speech2Text2Tokenizer",
    ],
    "models.splinter": ["SPLINTER_PRETRAINED_CONFIG_ARCHIVE_MAP", "SplinterConfig", "SplinterTokenizer"],
    "models.squeezebert": ["SQUEEZEBERT_PRETRAINED_CONFIG_ARCHIVE_MAP", "SqueezeBertConfig", "SqueezeBertTokenizer"],
    "models.swin": ["SWIN_PRETRAINED_CONFIG_ARCHIVE_MAP", "SwinConfig"],
    "models.t5": ["T5_PRETRAINED_CONFIG_ARCHIVE_MAP", "T5Config"],
    "models.tapas": ["TAPAS_PRETRAINED_CONFIG_ARCHIVE_MAP", "TapasConfig", "TapasTokenizer"],
    "models.transfo_xl": [
        "TRANSFO_XL_PRETRAINED_CONFIG_ARCHIVE_MAP",
        "TransfoXLConfig",
        "TransfoXLCorpus",
        "TransfoXLTokenizer",
    ],
    "models.trocr": [
        "TROCR_PRETRAINED_CONFIG_ARCHIVE_MAP",
        "TrOCRConfig",
        "TrOCRProcessor",
    ],
    "models.unispeech": [
        "UNISPEECH_PRETRAINED_CONFIG_ARCHIVE_MAP",
        "UniSpeechConfig",
    ],
    "models.unispeech_sat": [
        "UNISPEECH_SAT_PRETRAINED_CONFIG_ARCHIVE_MAP",
        "UniSpeechSatConfig",
    ],
    "models.vilt": ["VILT_PRETRAINED_CONFIG_ARCHIVE_MAP", "ViltConfig", "ViltFeatureExtractor", "ViltProcessor"],
    "models.vision_encoder_decoder": ["VisionEncoderDecoderConfig"],
    "models.vision_text_dual_encoder": ["VisionTextDualEncoderConfig", "VisionTextDualEncoderProcessor"],
    "models.visual_bert": ["VISUAL_BERT_PRETRAINED_CONFIG_ARCHIVE_MAP", "VisualBertConfig"],
    "models.vit": ["VIT_PRETRAINED_CONFIG_ARCHIVE_MAP", "ViTConfig"],
    "models.vit_mae": ["VIT_MAE_PRETRAINED_CONFIG_ARCHIVE_MAP", "ViTMAEConfig"],
    "models.wav2vec2": [
        "WAV_2_VEC_2_PRETRAINED_CONFIG_ARCHIVE_MAP",
        "Wav2Vec2Config",
        "Wav2Vec2CTCTokenizer",
        "Wav2Vec2FeatureExtractor",
        "Wav2Vec2Processor",
        "Wav2Vec2Tokenizer",
    ],
    "models.wav2vec2_phoneme": ["Wav2Vec2PhonemeCTCTokenizer"],
    "models.wav2vec2_with_lm": ["Wav2Vec2ProcessorWithLM"],
    "models.wavlm": [
        "WAVLM_PRETRAINED_CONFIG_ARCHIVE_MAP",
        "WavLMConfig",
    ],
    "models.xglm": ["XGLM_PRETRAINED_CONFIG_ARCHIVE_MAP", "XGLMConfig"],
    "models.xlm": ["XLM_PRETRAINED_CONFIG_ARCHIVE_MAP", "XLMConfig", "XLMTokenizer"],
    "models.xlm_prophetnet": ["XLM_PROPHETNET_PRETRAINED_CONFIG_ARCHIVE_MAP", "XLMProphetNetConfig"],
    "models.xlm_roberta": ["XLM_ROBERTA_PRETRAINED_CONFIG_ARCHIVE_MAP", "XLMRobertaConfig"],
    "models.xlm_roberta_xl": ["XLM_ROBERTA_XL_PRETRAINED_CONFIG_ARCHIVE_MAP", "XLMRobertaXLConfig"],
    "models.xlnet": ["XLNET_PRETRAINED_CONFIG_ARCHIVE_MAP", "XLNetConfig"],
    "models.yoso": ["YOSO_PRETRAINED_CONFIG_ARCHIVE_MAP", "YosoConfig"],
    "onnx": [],
    "pipelines": [
        "AudioClassificationPipeline",
        "AutomaticSpeechRecognitionPipeline",
        "Conversation",
        "ConversationalPipeline",
        "CsvPipelineDataFormat",
        "FeatureExtractionPipeline",
        "FillMaskPipeline",
        "ImageClassificationPipeline",
        "ImageSegmentationPipeline",
        "JsonPipelineDataFormat",
        "NerPipeline",
        "ObjectDetectionPipeline",
        "PipedPipelineDataFormat",
        "Pipeline",
        "PipelineDataFormat",
        "QuestionAnsweringPipeline",
        "SummarizationPipeline",
        "TableQuestionAnsweringPipeline",
        "Text2TextGenerationPipeline",
        "TextClassificationPipeline",
        "TextGenerationPipeline",
        "TokenClassificationPipeline",
        "TranslationPipeline",
        "ZeroShotClassificationPipeline",
        "ZeroShotImageClassificationPipeline",
        "pipeline",
    ],
    "processing_utils": ["ProcessorMixin"],
    "testing_utils": [],
    "tokenization_utils": ["PreTrainedTokenizer"],
    "tokenization_utils_base": [
        "AddedToken",
        "BatchEncoding",
        "CharSpan",
        "PreTrainedTokenizerBase",
        "SpecialTokensMixin",
        "TokenSpan",
    ],
    "trainer_callback": [
        "DefaultFlowCallback",
        "EarlyStoppingCallback",
        "PrinterCallback",
        "ProgressCallback",
        "TrainerCallback",
        "TrainerControl",
        "TrainerState",
    ],
    "trainer_utils": ["EvalPrediction", "IntervalStrategy", "SchedulerType", "set_seed"],
    "training_args": ["TrainingArguments"],
    "training_args_seq2seq": ["Seq2SeqTrainingArguments"],
    "training_args_tf": ["TFTrainingArguments"],
    "utils": ["logging"],
}

# sentencepiece-backed objects
if is_sentencepiece_available():
    _import_structure["models.albert"].append("AlbertTokenizer")
    _import_structure["models.barthez"].append("BarthezTokenizer")
    _import_structure["models.bartpho"].append("BartphoTokenizer")
    _import_structure["models.bert_generation"].append("BertGenerationTokenizer")
    _import_structure["models.big_bird"].append("BigBirdTokenizer")
    _import_structure["models.camembert"].append("CamembertTokenizer")
    _import_structure["models.deberta_v2"].append("DebertaV2Tokenizer")
    _import_structure["models.layoutxlm"].append("LayoutXLMTokenizer")
    _import_structure["models.m2m_100"].append("M2M100Tokenizer")
    _import_structure["models.marian"].append("MarianTokenizer")
    _import_structure["models.mbart"].append("MBartTokenizer")
    _import_structure["models.mbart50"].append("MBart50Tokenizer")
    _import_structure["models.mluke"].append("MLukeTokenizer")
    _import_structure["models.mt5"].append("MT5Tokenizer")
    _import_structure["models.pegasus"].append("PegasusTokenizer")
    _import_structure["models.plbart"].append("PLBartTokenizer")
    _import_structure["models.reformer"].append("ReformerTokenizer")
    _import_structure["models.rembert"].append("RemBertTokenizer")
    _import_structure["models.speech_to_text"].append("Speech2TextTokenizer")
    _import_structure["models.t5"].append("T5Tokenizer")
    _import_structure["models.xglm"].append("XGLMTokenizer")
    _import_structure["models.xlm_prophetnet"].append("XLMProphetNetTokenizer")
    _import_structure["models.xlm_roberta"].append("XLMRobertaTokenizer")
    _import_structure["models.xlnet"].append("XLNetTokenizer")
else:
    from .utils import dummy_sentencepiece_objects

    _import_structure["utils.dummy_sentencepiece_objects"] = [
        name for name in dir(dummy_sentencepiece_objects) if not name.startswith("_")
    ]

# tokenizers-backed objects
if is_tokenizers_available():
    # Fast tokenizers
    _import_structure["models.realm"].append("RealmTokenizerFast")
    _import_structure["models.xglm"].append("XGLMTokenizerFast")
    _import_structure["models.fnet"].append("FNetTokenizerFast")
    _import_structure["models.roformer"].append("RoFormerTokenizerFast")
    _import_structure["models.clip"].append("CLIPTokenizerFast")
    _import_structure["models.convbert"].append("ConvBertTokenizerFast")
    _import_structure["models.blenderbot_small"].append("BlenderbotSmallTokenizerFast")
    _import_structure["models.albert"].append("AlbertTokenizerFast")
    _import_structure["models.bart"].append("BartTokenizerFast")
    _import_structure["models.barthez"].append("BarthezTokenizerFast")
    _import_structure["models.bert"].append("BertTokenizerFast")
    _import_structure["models.big_bird"].append("BigBirdTokenizerFast")
    _import_structure["models.blenderbot"].append("BlenderbotTokenizerFast")
    _import_structure["models.camembert"].append("CamembertTokenizerFast")
    _import_structure["models.deberta"].append("DebertaTokenizerFast")
    _import_structure["models.distilbert"].append("DistilBertTokenizerFast")
    _import_structure["models.dpr"].extend(
        ["DPRContextEncoderTokenizerFast", "DPRQuestionEncoderTokenizerFast", "DPRReaderTokenizerFast"]
    )
    _import_structure["models.electra"].append("ElectraTokenizerFast")
    _import_structure["models.funnel"].append("FunnelTokenizerFast")
    _import_structure["models.gpt2"].append("GPT2TokenizerFast")
    _import_structure["models.herbert"].append("HerbertTokenizerFast")
    _import_structure["models.layoutlm"].append("LayoutLMTokenizerFast")
    _import_structure["models.layoutlmv2"].append("LayoutLMv2TokenizerFast")
    _import_structure["models.layoutxlm"].append("LayoutXLMTokenizerFast")
    _import_structure["models.led"].append("LEDTokenizerFast")
    _import_structure["models.longformer"].append("LongformerTokenizerFast")
    _import_structure["models.lxmert"].append("LxmertTokenizerFast")
    _import_structure["models.mbart"].append("MBartTokenizerFast")
    _import_structure["models.mbart50"].append("MBart50TokenizerFast")
    _import_structure["models.mobilebert"].append("MobileBertTokenizerFast")
    _import_structure["models.mpnet"].append("MPNetTokenizerFast")
    _import_structure["models.mt5"].append("MT5TokenizerFast")
    _import_structure["models.openai"].append("OpenAIGPTTokenizerFast")
    _import_structure["models.pegasus"].append("PegasusTokenizerFast")
    _import_structure["models.reformer"].append("ReformerTokenizerFast")
    _import_structure["models.rembert"].append("RemBertTokenizerFast")
    _import_structure["models.retribert"].append("RetriBertTokenizerFast")
    _import_structure["models.roberta"].append("RobertaTokenizerFast")
    _import_structure["models.splinter"].append("SplinterTokenizerFast")
    _import_structure["models.squeezebert"].append("SqueezeBertTokenizerFast")
    _import_structure["models.t5"].append("T5TokenizerFast")
    _import_structure["models.xlm_roberta"].append("XLMRobertaTokenizerFast")
    _import_structure["models.xlnet"].append("XLNetTokenizerFast")
    _import_structure["tokenization_utils_fast"] = ["PreTrainedTokenizerFast"]

else:
    from .utils import dummy_tokenizers_objects

    _import_structure["utils.dummy_tokenizers_objects"] = [
        name for name in dir(dummy_tokenizers_objects) if not name.startswith("_")
    ]

if is_sentencepiece_available() and is_tokenizers_available():
    _import_structure["convert_slow_tokenizer"] = ["SLOW_TO_FAST_CONVERTERS", "convert_slow_tokenizer"]
else:
    from .utils import dummy_sentencepiece_and_tokenizers_objects

    _import_structure["utils.dummy_sentencepiece_and_tokenizers_objects"] = [
        name for name in dir(dummy_sentencepiece_and_tokenizers_objects) if not name.startswith("_")
    ]

# Speech-specific objects
if is_speech_available():
    _import_structure["models.speech_to_text"].append("Speech2TextFeatureExtractor")
else:
    from .utils import dummy_speech_objects

    _import_structure["utils.dummy_speech_objects"] = [
        name for name in dir(dummy_speech_objects) if not name.startswith("_")
    ]

if is_sentencepiece_available() and is_speech_available():
    _import_structure["models.speech_to_text"].append("Speech2TextProcessor")
else:
    from .utils import dummy_sentencepiece_and_speech_objects

    _import_structure["utils.dummy_sentencepiece_and_speech_objects"] = [
        name for name in dir(dummy_sentencepiece_and_speech_objects) if not name.startswith("_")
    ]

# Vision-specific objects
if is_vision_available():
    _import_structure["image_utils"] = ["ImageFeatureExtractionMixin"]
    _import_structure["models.beit"].append("BeitFeatureExtractor")
    _import_structure["models.clip"].append("CLIPFeatureExtractor")
    _import_structure["models.clip"].append("CLIPProcessor")
    _import_structure["models.convnext"].append("ConvNextFeatureExtractor")
    _import_structure["models.deit"].append("DeiTFeatureExtractor")
    _import_structure["models.detr"].append("DetrFeatureExtractor")
    _import_structure["models.imagegpt"].append("ImageGPTFeatureExtractor")
    _import_structure["models.layoutlmv2"].append("LayoutLMv2FeatureExtractor")
    _import_structure["models.layoutlmv2"].append("LayoutLMv2Processor")
    _import_structure["models.layoutxlm"].append("LayoutXLMProcessor")
    _import_structure["models.maskformer"].append("MaskFormerFeatureExtractor")
    _import_structure["models.perceiver"].append("PerceiverFeatureExtractor")
    _import_structure["models.poolformer"].append("PoolFormerFeatureExtractor")
    _import_structure["models.segformer"].append("SegformerFeatureExtractor")
    _import_structure["models.vilt"].append("ViltFeatureExtractor")
    _import_structure["models.vilt"].append("ViltProcessor")
    _import_structure["models.vit"].append("ViTFeatureExtractor")
else:
    from .utils import dummy_vision_objects

    _import_structure["utils.dummy_vision_objects"] = [
        name for name in dir(dummy_vision_objects) if not name.startswith("_")
    ]

# Timm-backed objects
if is_timm_available() and is_vision_available():
    _import_structure["models.detr"].extend(
        [
            "DETR_PRETRAINED_MODEL_ARCHIVE_LIST",
            "DetrForObjectDetection",
            "DetrForSegmentation",
            "DetrModel",
            "DetrPreTrainedModel",
        ]
    )
else:
    from .utils import dummy_timm_objects

    _import_structure["utils.dummy_timm_objects"] = [
        name for name in dir(dummy_timm_objects) if not name.startswith("_")
    ]

if is_scatter_available():
    _import_structure["models.tapas"].extend(
        [
            "TAPAS_PRETRAINED_MODEL_ARCHIVE_LIST",
            "TapasForMaskedLM",
            "TapasForQuestionAnswering",
            "TapasForSequenceClassification",
            "TapasModel",
            "TapasPreTrainedModel",
            "load_tf_weights_in_tapas",
        ]
    )
else:
    from .utils import dummy_scatter_objects

    _import_structure["utils.dummy_scatter_objects"] = [
        name for name in dir(dummy_scatter_objects) if not name.startswith("_")
    ]

if is_torch_available() and is_pytorch_quantization_available():
    _import_structure["models.qdqbert"].extend(
        [
            "QDQBERT_PRETRAINED_MODEL_ARCHIVE_LIST",
            "QDQBertForMaskedLM",
            "QDQBertForMultipleChoice",
            "QDQBertForNextSentencePrediction",
            "QDQBertForQuestionAnswering",
            "QDQBertForSequenceClassification",
            "QDQBertForTokenClassification",
            "QDQBertLayer",
            "QDQBertLMHeadModel",
            "QDQBertModel",
            "QDQBertPreTrainedModel",
            "load_tf_weights_in_qdqbert",
        ]
    )
else:
    from .utils import dummy_pytorch_quantization_and_torch_objects

    _import_structure["utils.dummy_pytorch_quantization_and_torch_objects"] = [
        name for name in dir(dummy_pytorch_quantization_and_torch_objects) if not name.startswith("_")
    ]

# PyTorch-backed objects
if is_torch_available():
    _import_structure["activations"] = []
    _import_structure["benchmark.benchmark"] = ["PyTorchBenchmark"]
    _import_structure["benchmark.benchmark_args"] = ["PyTorchBenchmarkArguments"]
    _import_structure["data.datasets"] = [
        "GlueDataset",
        "GlueDataTrainingArguments",
        "LineByLineTextDataset",
        "LineByLineWithRefDataset",
        "LineByLineWithSOPTextDataset",
        "SquadDataset",
        "SquadDataTrainingArguments",
        "TextDataset",
        "TextDatasetForNextSentencePrediction",
    ]
    _import_structure["deepspeed"] = []
    _import_structure["generation_beam_constraints"] = [
        "Constraint",
        "ConstraintListState",
        "PhrasalConstraint",
    ]
    _import_structure["generation_beam_search"] = ["BeamScorer", "BeamSearchScorer", "ConstrainedBeamSearchScorer"]
    _import_structure["generation_logits_process"] = [
        "ForcedBOSTokenLogitsProcessor",
        "ForcedEOSTokenLogitsProcessor",
        "HammingDiversityLogitsProcessor",
        "InfNanRemoveLogitsProcessor",
        "LogitsProcessor",
        "LogitsProcessorList",
        "LogitsWarper",
        "MinLengthLogitsProcessor",
        "NoBadWordsLogitsProcessor",
        "NoRepeatNGramLogitsProcessor",
        "PrefixConstrainedLogitsProcessor",
        "RepetitionPenaltyLogitsProcessor",
        "TemperatureLogitsWarper",
        "TopKLogitsWarper",
        "TopPLogitsWarper",
    ]
    _import_structure["generation_stopping_criteria"] = [
        "MaxLengthCriteria",
        "MaxTimeCriteria",
        "StoppingCriteria",
        "StoppingCriteriaList",
    ]
    _import_structure["generation_utils"] = ["top_k_top_p_filtering"]
    _import_structure["modeling_outputs"] = []
    _import_structure["modeling_utils"] = ["Conv1D", "PreTrainedModel", "apply_chunking_to_forward", "prune_layer"]

    # PyTorch models structure
    _import_structure["models.albert"].extend(
        [
            "ALBERT_PRETRAINED_MODEL_ARCHIVE_LIST",
            "AlbertForMaskedLM",
            "AlbertForMultipleChoice",
            "AlbertForPreTraining",
            "AlbertForQuestionAnswering",
            "AlbertForSequenceClassification",
            "AlbertForTokenClassification",
            "AlbertModel",
            "AlbertPreTrainedModel",
            "load_tf_weights_in_albert",
        ]
    )
    _import_structure["models.auto"].extend(
        [
            "MODEL_FOR_AUDIO_CLASSIFICATION_MAPPING",
            "MODEL_FOR_AUDIO_XVECTOR_MAPPING",
            "MODEL_FOR_CAUSAL_IMAGE_MODELING_MAPPING",
            "MODEL_FOR_CAUSAL_LM_MAPPING",
            "MODEL_FOR_CTC_MAPPING",
            "MODEL_FOR_IMAGE_CLASSIFICATION_MAPPING",
            "MODEL_FOR_IMAGE_SEGMENTATION_MAPPING",
            "MODEL_FOR_MASKED_IMAGE_MODELING_MAPPING",
            "MODEL_FOR_MASKED_LM_MAPPING",
            "MODEL_FOR_MULTIPLE_CHOICE_MAPPING",
            "MODEL_FOR_NEXT_SENTENCE_PREDICTION_MAPPING",
            "MODEL_FOR_OBJECT_DETECTION_MAPPING",
            "MODEL_FOR_PRETRAINING_MAPPING",
            "MODEL_FOR_QUESTION_ANSWERING_MAPPING",
            "MODEL_FOR_SEMANTIC_SEGMENTATION_MAPPING",
            "MODEL_FOR_SEQ_TO_SEQ_CAUSAL_LM_MAPPING",
            "MODEL_FOR_SEQUENCE_CLASSIFICATION_MAPPING",
            "MODEL_FOR_SPEECH_SEQ_2_SEQ_MAPPING",
            "MODEL_FOR_TABLE_QUESTION_ANSWERING_MAPPING",
            "MODEL_FOR_TOKEN_CLASSIFICATION_MAPPING",
            "MODEL_FOR_VISION_2_SEQ_MAPPING",
            "MODEL_MAPPING",
            "MODEL_WITH_LM_HEAD_MAPPING",
            "AutoModel",
            "AutoModelForAudioClassification",
            "AutoModelForAudioFrameClassification",
            "AutoModelForAudioXVector",
            "AutoModelForCausalLM",
            "AutoModelForCTC",
            "AutoModelForImageClassification",
            "AutoModelForImageSegmentation",
            "AutoModelForMaskedImageModeling",
            "AutoModelForMaskedLM",
            "AutoModelForMultipleChoice",
            "AutoModelForNextSentencePrediction",
            "AutoModelForObjectDetection",
            "AutoModelForPreTraining",
            "AutoModelForQuestionAnswering",
            "AutoModelForSemanticSegmentation",
            "AutoModelForSeq2SeqLM",
            "AutoModelForSequenceClassification",
            "AutoModelForSpeechSeq2Seq",
            "AutoModelForTableQuestionAnswering",
            "AutoModelForTokenClassification",
            "AutoModelForVision2Seq",
            "AutoModelWithLMHead",
        ]
    )
    _import_structure["models.bart"].extend(
        [
            "BART_PRETRAINED_MODEL_ARCHIVE_LIST",
            "BartForCausalLM",
            "BartForConditionalGeneration",
            "BartForQuestionAnswering",
            "BartForSequenceClassification",
            "BartModel",
            "BartPretrainedModel",
            "PretrainedBartModel",
        ]
    )
    _import_structure["models.beit"].extend(
        [
            "BEIT_PRETRAINED_MODEL_ARCHIVE_LIST",
            "BeitForImageClassification",
            "BeitForMaskedImageModeling",
            "BeitForSemanticSegmentation",
            "BeitModel",
            "BeitPreTrainedModel",
        ]
    )
    _import_structure["models.bert"].extend(
        [
            "BERT_PRETRAINED_MODEL_ARCHIVE_LIST",
            "BertForMaskedLM",
            "BertForMultipleChoice",
            "BertForNextSentencePrediction",
            "BertForPreTraining",
            "BertForQuestionAnswering",
            "BertForSequenceClassification",
            "BertForTokenClassification",
            "BertLayer",
            "BertLMHeadModel",
            "BertModel",
            "BertPreTrainedModel",
            "load_tf_weights_in_bert",
        ]
    )
    _import_structure["models.bert_generation"].extend(
        [
            "BertGenerationDecoder",
            "BertGenerationEncoder",
            "BertGenerationPreTrainedModel",
            "load_tf_weights_in_bert_generation",
        ]
    )
    _import_structure["models.big_bird"].extend(
        [
            "BIG_BIRD_PRETRAINED_MODEL_ARCHIVE_LIST",
            "BigBirdForCausalLM",
            "BigBirdForMaskedLM",
            "BigBirdForMultipleChoice",
            "BigBirdForPreTraining",
            "BigBirdForQuestionAnswering",
            "BigBirdForSequenceClassification",
            "BigBirdForTokenClassification",
            "BigBirdLayer",
            "BigBirdModel",
            "BigBirdPreTrainedModel",
            "load_tf_weights_in_big_bird",
        ]
    )
    _import_structure["models.bigbird_pegasus"].extend(
        [
            "BIGBIRD_PEGASUS_PRETRAINED_MODEL_ARCHIVE_LIST",
            "BigBirdPegasusForCausalLM",
            "BigBirdPegasusForConditionalGeneration",
            "BigBirdPegasusForQuestionAnswering",
            "BigBirdPegasusForSequenceClassification",
            "BigBirdPegasusModel",
            "BigBirdPegasusPreTrainedModel",
        ]
    )
    _import_structure["models.blenderbot"].extend(
        [
            "BLENDERBOT_PRETRAINED_MODEL_ARCHIVE_LIST",
            "BlenderbotForCausalLM",
            "BlenderbotForConditionalGeneration",
            "BlenderbotModel",
            "BlenderbotPreTrainedModel",
        ]
    )
    _import_structure["models.blenderbot_small"].extend(
        [
            "BLENDERBOT_SMALL_PRETRAINED_MODEL_ARCHIVE_LIST",
            "BlenderbotSmallForCausalLM",
            "BlenderbotSmallForConditionalGeneration",
            "BlenderbotSmallModel",
            "BlenderbotSmallPreTrainedModel",
        ]
    )
    _import_structure["models.camembert"].extend(
        [
            "CAMEMBERT_PRETRAINED_MODEL_ARCHIVE_LIST",
            "CamembertForCausalLM",
            "CamembertForMaskedLM",
            "CamembertForMultipleChoice",
            "CamembertForQuestionAnswering",
            "CamembertForSequenceClassification",
            "CamembertForTokenClassification",
            "CamembertModel",
        ]
    )
    _import_structure["models.canine"].extend(
        [
            "CANINE_PRETRAINED_MODEL_ARCHIVE_LIST",
            "CanineForMultipleChoice",
            "CanineForQuestionAnswering",
            "CanineForSequenceClassification",
            "CanineForTokenClassification",
            "CanineLayer",
            "CanineModel",
            "CaninePreTrainedModel",
            "load_tf_weights_in_canine",
        ]
    )
    _import_structure["models.clip"].extend(
        [
            "CLIP_PRETRAINED_MODEL_ARCHIVE_LIST",
            "CLIPModel",
            "CLIPPreTrainedModel",
            "CLIPTextModel",
            "CLIPVisionModel",
        ]
    )
    _import_structure["models.convbert"].extend(
        [
            "CONVBERT_PRETRAINED_MODEL_ARCHIVE_LIST",
            "ConvBertForMaskedLM",
            "ConvBertForMultipleChoice",
            "ConvBertForQuestionAnswering",
            "ConvBertForSequenceClassification",
            "ConvBertForTokenClassification",
            "ConvBertLayer",
            "ConvBertModel",
            "ConvBertPreTrainedModel",
            "load_tf_weights_in_convbert",
        ]
    )
    _import_structure["models.convnext"].extend(
        [
            "CONVNEXT_PRETRAINED_MODEL_ARCHIVE_LIST",
            "ConvNextForImageClassification",
            "ConvNextModel",
            "ConvNextPreTrainedModel",
        ]
    )
    _import_structure["models.ctrl"].extend(
        [
            "CTRL_PRETRAINED_MODEL_ARCHIVE_LIST",
            "CTRLForSequenceClassification",
            "CTRLLMHeadModel",
            "CTRLModel",
            "CTRLPreTrainedModel",
        ]
    )
    _import_structure["models.data2vec"].extend(
        [
            "DATA2VEC_AUDIO_PRETRAINED_MODEL_ARCHIVE_LIST",
            "DATA2VEC_TEXT_PRETRAINED_MODEL_ARCHIVE_LIST",
            "Data2VecAudioForAudioFrameClassification",
            "Data2VecAudioForCTC",
            "Data2VecAudioForSequenceClassification",
            "Data2VecAudioForXVector",
            "Data2VecAudioModel",
            "Data2VecAudioPreTrainedModel",
            "Data2VecTextForCausalLM",
            "Data2VecTextForMaskedLM",
            "Data2VecTextForMultipleChoice",
            "Data2VecTextForQuestionAnswering",
            "Data2VecTextForSequenceClassification",
            "Data2VecTextForTokenClassification",
            "Data2VecTextModel",
            "Data2VecTextPreTrainedModel",
        ]
    )
    _import_structure["models.deberta"].extend(
        [
            "DEBERTA_PRETRAINED_MODEL_ARCHIVE_LIST",
            "DebertaForMaskedLM",
            "DebertaForQuestionAnswering",
            "DebertaForSequenceClassification",
            "DebertaForTokenClassification",
            "DebertaModel",
            "DebertaPreTrainedModel",
        ]
    )
    _import_structure["models.deberta_v2"].extend(
        [
            "DEBERTA_V2_PRETRAINED_MODEL_ARCHIVE_LIST",
            "DebertaV2ForMaskedLM",
            "DebertaV2ForQuestionAnswering",
            "DebertaV2ForSequenceClassification",
            "DebertaV2ForTokenClassification",
            "DebertaV2Model",
            "DebertaV2PreTrainedModel",
        ]
    )
    _import_structure["models.deit"].extend(
        [
            "DEIT_PRETRAINED_MODEL_ARCHIVE_LIST",
            "DeiTForImageClassification",
            "DeiTForImageClassificationWithTeacher",
            "DeiTForMaskedImageModeling",
            "DeiTModel",
            "DeiTPreTrainedModel",
        ]
    )
    _import_structure["models.distilbert"].extend(
        [
            "DISTILBERT_PRETRAINED_MODEL_ARCHIVE_LIST",
            "DistilBertForMaskedLM",
            "DistilBertForMultipleChoice",
            "DistilBertForQuestionAnswering",
            "DistilBertForSequenceClassification",
            "DistilBertForTokenClassification",
            "DistilBertModel",
            "DistilBertPreTrainedModel",
        ]
    )
    _import_structure["models.dpr"].extend(
        [
            "DPR_CONTEXT_ENCODER_PRETRAINED_MODEL_ARCHIVE_LIST",
            "DPR_QUESTION_ENCODER_PRETRAINED_MODEL_ARCHIVE_LIST",
            "DPR_READER_PRETRAINED_MODEL_ARCHIVE_LIST",
            "DPRContextEncoder",
            "DPRPretrainedContextEncoder",
            "DPRPreTrainedModel",
            "DPRPretrainedQuestionEncoder",
            "DPRPretrainedReader",
            "DPRQuestionEncoder",
            "DPRReader",
        ]
    )
    _import_structure["models.electra"].extend(
        [
            "ELECTRA_PRETRAINED_MODEL_ARCHIVE_LIST",
            "ElectraForCausalLM",
            "ElectraForMaskedLM",
            "ElectraForMultipleChoice",
            "ElectraForPreTraining",
            "ElectraForQuestionAnswering",
            "ElectraForSequenceClassification",
            "ElectraForTokenClassification",
            "ElectraModel",
            "ElectraPreTrainedModel",
            "load_tf_weights_in_electra",
        ]
    )
    _import_structure["models.encoder_decoder"].append("EncoderDecoderModel")
    _import_structure["models.flaubert"].extend(
        [
            "FLAUBERT_PRETRAINED_MODEL_ARCHIVE_LIST",
            "FlaubertForMultipleChoice",
            "FlaubertForQuestionAnswering",
            "FlaubertForQuestionAnsweringSimple",
            "FlaubertForSequenceClassification",
            "FlaubertForTokenClassification",
            "FlaubertModel",
            "FlaubertWithLMHeadModel",
        ]
    )
    _import_structure["models.fnet"].extend(
        [
            "FNET_PRETRAINED_MODEL_ARCHIVE_LIST",
            "FNetForMaskedLM",
            "FNetForMultipleChoice",
            "FNetForNextSentencePrediction",
            "FNetForPreTraining",
            "FNetForQuestionAnswering",
            "FNetForSequenceClassification",
            "FNetForTokenClassification",
            "FNetLayer",
            "FNetModel",
            "FNetPreTrainedModel",
        ]
    )
    _import_structure["models.fsmt"].extend(["FSMTForConditionalGeneration", "FSMTModel", "PretrainedFSMTModel"])
    _import_structure["models.funnel"].extend(
        [
            "FUNNEL_PRETRAINED_MODEL_ARCHIVE_LIST",
            "FunnelBaseModel",
            "FunnelForMaskedLM",
            "FunnelForMultipleChoice",
            "FunnelForPreTraining",
            "FunnelForQuestionAnswering",
            "FunnelForSequenceClassification",
            "FunnelForTokenClassification",
            "FunnelModel",
            "FunnelPreTrainedModel",
            "load_tf_weights_in_funnel",
        ]
    )
    _import_structure["models.gpt2"].extend(
        [
            "GPT2_PRETRAINED_MODEL_ARCHIVE_LIST",
            "GPT2DoubleHeadsModel",
            "GPT2ForSequenceClassification",
            "GPT2ForTokenClassification",
            "GPT2LMHeadModel",
            "GPT2Model",
            "GPT2PreTrainedModel",
            "load_tf_weights_in_gpt2",
        ]
    )
    _import_structure["models.gpt_neo"].extend(
        [
            "GPT_NEO_PRETRAINED_MODEL_ARCHIVE_LIST",
            "GPTNeoForCausalLM",
            "GPTNeoForSequenceClassification",
            "GPTNeoModel",
            "GPTNeoPreTrainedModel",
            "load_tf_weights_in_gpt_neo",
        ]
    )
    _import_structure["models.gptj"].extend(
        [
            "GPTJ_PRETRAINED_MODEL_ARCHIVE_LIST",
            "GPTJForCausalLM",
            "GPTJForQuestionAnswering",
            "GPTJForSequenceClassification",
            "GPTJModel",
            "GPTJPreTrainedModel",
        ]
    )
    _import_structure["models.hubert"].extend(
        [
            "HUBERT_PRETRAINED_MODEL_ARCHIVE_LIST",
            "HubertForCTC",
            "HubertForSequenceClassification",
            "HubertModel",
            "HubertPreTrainedModel",
        ]
    )
    _import_structure["models.ibert"].extend(
        [
            "IBERT_PRETRAINED_MODEL_ARCHIVE_LIST",
            "IBertForMaskedLM",
            "IBertForMultipleChoice",
            "IBertForQuestionAnswering",
            "IBertForSequenceClassification",
            "IBertForTokenClassification",
            "IBertModel",
            "IBertPreTrainedModel",
        ]
    )
    _import_structure["models.imagegpt"].extend(
        [
            "IMAGEGPT_PRETRAINED_MODEL_ARCHIVE_LIST",
            "ImageGPTForCausalImageModeling",
            "ImageGPTForImageClassification",
            "ImageGPTModel",
            "ImageGPTPreTrainedModel",
            "load_tf_weights_in_imagegpt",
        ]
    )
    _import_structure["models.layoutlm"].extend(
        [
            "LAYOUTLM_PRETRAINED_MODEL_ARCHIVE_LIST",
            "LayoutLMForMaskedLM",
            "LayoutLMForSequenceClassification",
            "LayoutLMForTokenClassification",
            "LayoutLMModel",
            "LayoutLMPreTrainedModel",
        ]
    )
    _import_structure["models.layoutlmv2"].extend(
        [
            "LAYOUTLMV2_PRETRAINED_MODEL_ARCHIVE_LIST",
            "LayoutLMv2ForQuestionAnswering",
            "LayoutLMv2ForSequenceClassification",
            "LayoutLMv2ForTokenClassification",
            "LayoutLMv2Model",
            "LayoutLMv2PreTrainedModel",
        ]
    )
    _import_structure["models.led"].extend(
        [
            "LED_PRETRAINED_MODEL_ARCHIVE_LIST",
            "LEDForConditionalGeneration",
            "LEDForQuestionAnswering",
            "LEDForSequenceClassification",
            "LEDModel",
            "LEDPreTrainedModel",
        ]
    )
    _import_structure["models.longformer"].extend(
        [
            "LONGFORMER_PRETRAINED_MODEL_ARCHIVE_LIST",
            "LongformerForMaskedLM",
            "LongformerForMultipleChoice",
            "LongformerForQuestionAnswering",
            "LongformerForSequenceClassification",
            "LongformerForTokenClassification",
            "LongformerModel",
            "LongformerPreTrainedModel",
            "LongformerSelfAttention",
        ]
    )
    _import_structure["models.luke"].extend(
        [
            "LUKE_PRETRAINED_MODEL_ARCHIVE_LIST",
            "LukeForEntityClassification",
            "LukeForEntityPairClassification",
            "LukeForEntitySpanClassification",
            "LukeForMaskedLM",
            "LukeModel",
            "LukePreTrainedModel",
        ]
    )
    _import_structure["models.lxmert"].extend(
        [
            "LxmertEncoder",
            "LxmertForPreTraining",
            "LxmertForQuestionAnswering",
            "LxmertModel",
            "LxmertPreTrainedModel",
            "LxmertVisualFeatureEncoder",
            "LxmertXLayer",
        ]
    )
    _import_structure["models.m2m_100"].extend(
        [
            "M2M_100_PRETRAINED_MODEL_ARCHIVE_LIST",
            "M2M100ForConditionalGeneration",
            "M2M100Model",
            "M2M100PreTrainedModel",
        ]
    )
    _import_structure["models.marian"].extend(["MarianForCausalLM", "MarianModel", "MarianMTModel"])
    _import_structure["models.maskformer"].extend(
        [
            "MASKFORMER_PRETRAINED_MODEL_ARCHIVE_LIST",
            "MaskFormerForInstanceSegmentation",
            "MaskFormerModel",
            "MaskFormerPreTrainedModel",
        ]
    )
    _import_structure["models.mbart"].extend(
        [
            "MBartForCausalLM",
            "MBartForConditionalGeneration",
            "MBartForQuestionAnswering",
            "MBartForSequenceClassification",
            "MBartModel",
            "MBartPreTrainedModel",
        ]
    )
    _import_structure["models.megatron_bert"].extend(
        [
            "MEGATRON_BERT_PRETRAINED_MODEL_ARCHIVE_LIST",
            "MegatronBertForCausalLM",
            "MegatronBertForMaskedLM",
            "MegatronBertForMultipleChoice",
            "MegatronBertForNextSentencePrediction",
            "MegatronBertForPreTraining",
            "MegatronBertForQuestionAnswering",
            "MegatronBertForSequenceClassification",
            "MegatronBertForTokenClassification",
            "MegatronBertModel",
            "MegatronBertPreTrainedModel",
        ]
    )
    _import_structure["models.mmbt"].extend(["MMBTForClassification", "MMBTModel", "ModalEmbeddings"])
    _import_structure["models.mobilebert"].extend(
        [
            "MOBILEBERT_PRETRAINED_MODEL_ARCHIVE_LIST",
            "MobileBertForMaskedLM",
            "MobileBertForMultipleChoice",
            "MobileBertForNextSentencePrediction",
            "MobileBertForPreTraining",
            "MobileBertForQuestionAnswering",
            "MobileBertForSequenceClassification",
            "MobileBertForTokenClassification",
            "MobileBertLayer",
            "MobileBertModel",
            "MobileBertPreTrainedModel",
            "load_tf_weights_in_mobilebert",
        ]
    )
    _import_structure["models.mpnet"].extend(
        [
            "MPNET_PRETRAINED_MODEL_ARCHIVE_LIST",
            "MPNetForMaskedLM",
            "MPNetForMultipleChoice",
            "MPNetForQuestionAnswering",
            "MPNetForSequenceClassification",
            "MPNetForTokenClassification",
            "MPNetLayer",
            "MPNetModel",
            "MPNetPreTrainedModel",
        ]
    )
    _import_structure["models.mt5"].extend(["MT5EncoderModel", "MT5ForConditionalGeneration", "MT5Model"])
    _import_structure["models.nystromformer"].extend(
        [
            "NYSTROMFORMER_PRETRAINED_MODEL_ARCHIVE_LIST",
            "NystromformerForMaskedLM",
            "NystromformerForMultipleChoice",
            "NystromformerForQuestionAnswering",
            "NystromformerForSequenceClassification",
            "NystromformerForTokenClassification",
            "NystromformerLayer",
            "NystromformerModel",
            "NystromformerPreTrainedModel",
        ]
    )
    _import_structure["models.openai"].extend(
        [
            "OPENAI_GPT_PRETRAINED_MODEL_ARCHIVE_LIST",
            "OpenAIGPTDoubleHeadsModel",
            "OpenAIGPTForSequenceClassification",
            "OpenAIGPTLMHeadModel",
            "OpenAIGPTModel",
            "OpenAIGPTPreTrainedModel",
            "load_tf_weights_in_openai_gpt",
        ]
    )
    _import_structure["models.pegasus"].extend(
        ["PegasusForCausalLM", "PegasusForConditionalGeneration", "PegasusModel", "PegasusPreTrainedModel"]
    )
    _import_structure["models.perceiver"].extend(
        [
            "PERCEIVER_PRETRAINED_MODEL_ARCHIVE_LIST",
            "PerceiverForImageClassificationConvProcessing",
            "PerceiverForImageClassificationFourier",
            "PerceiverForImageClassificationLearned",
            "PerceiverForMaskedLM",
            "PerceiverForMultimodalAutoencoding",
            "PerceiverForOpticalFlow",
            "PerceiverForSequenceClassification",
            "PerceiverLayer",
            "PerceiverModel",
            "PerceiverPreTrainedModel",
        ]
    )
    _import_structure["models.plbart"].extend(
        [
            "PLBART_PRETRAINED_MODEL_ARCHIVE_LIST",
            "PLBartForCausalLM",
            "PLBartForConditionalGeneration",
            "PLBartForSequenceClassification",
            "PLBartModel",
            "PLBartPreTrainedModel",
        ]
    )
    _import_structure["models.poolformer"].extend(
        [
            "POOLFORMER_PRETRAINED_MODEL_ARCHIVE_LIST",
            "PoolFormerForImageClassification",
            "PoolFormerModel",
            "PoolFormerPreTrainedModel",
        ]
    )
    _import_structure["models.prophetnet"].extend(
        [
            "PROPHETNET_PRETRAINED_MODEL_ARCHIVE_LIST",
            "ProphetNetDecoder",
            "ProphetNetEncoder",
            "ProphetNetForCausalLM",
            "ProphetNetForConditionalGeneration",
            "ProphetNetModel",
            "ProphetNetPreTrainedModel",
        ]
    )
    _import_structure["models.rag"].extend(
        ["RagModel", "RagPreTrainedModel", "RagSequenceForGeneration", "RagTokenForGeneration"]
    )
    _import_structure["models.realm"].extend(
        [
            "REALM_PRETRAINED_MODEL_ARCHIVE_LIST",
            "RealmEmbedder",
            "RealmForOpenQA",
            "RealmKnowledgeAugEncoder",
            "RealmPreTrainedModel",
            "RealmReader",
            "RealmRetriever",
            "RealmScorer",
            "load_tf_weights_in_realm",
        ]
    )
    _import_structure["models.reformer"].extend(
        [
            "REFORMER_PRETRAINED_MODEL_ARCHIVE_LIST",
            "ReformerAttention",
            "ReformerForMaskedLM",
            "ReformerForQuestionAnswering",
            "ReformerForSequenceClassification",
            "ReformerLayer",
            "ReformerModel",
            "ReformerModelWithLMHead",
            "ReformerPreTrainedModel",
        ]
    )
    _import_structure["models.rembert"].extend(
        [
            "REMBERT_PRETRAINED_MODEL_ARCHIVE_LIST",
            "RemBertForCausalLM",
            "RemBertForMaskedLM",
            "RemBertForMultipleChoice",
            "RemBertForQuestionAnswering",
            "RemBertForSequenceClassification",
            "RemBertForTokenClassification",
            "RemBertLayer",
            "RemBertModel",
            "RemBertPreTrainedModel",
            "load_tf_weights_in_rembert",
        ]
    )
    _import_structure["models.retribert"].extend(
        ["RETRIBERT_PRETRAINED_MODEL_ARCHIVE_LIST", "RetriBertModel", "RetriBertPreTrainedModel"]
    )
    _import_structure["models.roberta"].extend(
        [
            "ROBERTA_PRETRAINED_MODEL_ARCHIVE_LIST",
            "RobertaForCausalLM",
            "RobertaForMaskedLM",
            "RobertaForMultipleChoice",
            "RobertaForQuestionAnswering",
            "RobertaForSequenceClassification",
            "RobertaForTokenClassification",
            "RobertaModel",
            "RobertaPreTrainedModel",
        ]
    )
    _import_structure["models.roformer"].extend(
        [
            "ROFORMER_PRETRAINED_MODEL_ARCHIVE_LIST",
            "RoFormerForCausalLM",
            "RoFormerForMaskedLM",
            "RoFormerForMultipleChoice",
            "RoFormerForQuestionAnswering",
            "RoFormerForSequenceClassification",
            "RoFormerForTokenClassification",
            "RoFormerLayer",
            "RoFormerModel",
            "RoFormerPreTrainedModel",
            "load_tf_weights_in_roformer",
        ]
    )
    _import_structure["models.segformer"].extend(
        [
            "SEGFORMER_PRETRAINED_MODEL_ARCHIVE_LIST",
            "SegformerDecodeHead",
            "SegformerForImageClassification",
            "SegformerForSemanticSegmentation",
            "SegformerLayer",
            "SegformerModel",
            "SegformerPreTrainedModel",
        ]
    )
    _import_structure["models.sew"].extend(
        [
            "SEW_PRETRAINED_MODEL_ARCHIVE_LIST",
            "SEWForCTC",
            "SEWForSequenceClassification",
            "SEWModel",
            "SEWPreTrainedModel",
        ]
    )
    _import_structure["models.sew_d"].extend(
        [
            "SEW_D_PRETRAINED_MODEL_ARCHIVE_LIST",
            "SEWDForCTC",
            "SEWDForSequenceClassification",
            "SEWDModel",
            "SEWDPreTrainedModel",
        ]
    )
    _import_structure["models.speech_encoder_decoder"].extend(["SpeechEncoderDecoderModel"])
    _import_structure["models.speech_to_text"].extend(
        [
            "SPEECH_TO_TEXT_PRETRAINED_MODEL_ARCHIVE_LIST",
            "Speech2TextForConditionalGeneration",
            "Speech2TextModel",
            "Speech2TextPreTrainedModel",
        ]
    )
    _import_structure["models.speech_to_text_2"].extend(["Speech2Text2ForCausalLM", "Speech2Text2PreTrainedModel"])
    _import_structure["models.splinter"].extend(
        [
            "SPLINTER_PRETRAINED_MODEL_ARCHIVE_LIST",
            "SplinterForQuestionAnswering",
            "SplinterLayer",
            "SplinterModel",
            "SplinterPreTrainedModel",
        ]
    )
    _import_structure["models.squeezebert"].extend(
        [
            "SQUEEZEBERT_PRETRAINED_MODEL_ARCHIVE_LIST",
            "SqueezeBertForMaskedLM",
            "SqueezeBertForMultipleChoice",
            "SqueezeBertForQuestionAnswering",
            "SqueezeBertForSequenceClassification",
            "SqueezeBertForTokenClassification",
            "SqueezeBertModel",
            "SqueezeBertModule",
            "SqueezeBertPreTrainedModel",
        ]
    )
    _import_structure["models.swin"].extend(
        [
            "SWIN_PRETRAINED_MODEL_ARCHIVE_LIST",
            "SwinForImageClassification",
            "SwinForMaskedImageModeling",
            "SwinModel",
            "SwinPreTrainedModel",
        ]
    )
    _import_structure["models.t5"].extend(
        [
            "T5_PRETRAINED_MODEL_ARCHIVE_LIST",
            "T5EncoderModel",
            "T5ForConditionalGeneration",
            "T5Model",
            "T5PreTrainedModel",
            "load_tf_weights_in_t5",
        ]
    )
    _import_structure["models.transfo_xl"].extend(
        [
            "TRANSFO_XL_PRETRAINED_MODEL_ARCHIVE_LIST",
            "AdaptiveEmbedding",
            "TransfoXLForSequenceClassification",
            "TransfoXLLMHeadModel",
            "TransfoXLModel",
            "TransfoXLPreTrainedModel",
            "load_tf_weights_in_transfo_xl",
        ]
    )
    _import_structure["models.trocr"].extend(
        ["TROCR_PRETRAINED_MODEL_ARCHIVE_LIST", "TrOCRForCausalLM", "TrOCRPreTrainedModel"]
    )
    _import_structure["models.unispeech"].extend(
        [
            "UNISPEECH_PRETRAINED_MODEL_ARCHIVE_LIST",
            "UniSpeechForCTC",
            "UniSpeechForPreTraining",
            "UniSpeechForSequenceClassification",
            "UniSpeechModel",
            "UniSpeechPreTrainedModel",
        ]
    )
    _import_structure["models.unispeech_sat"].extend(
        [
            "UNISPEECH_SAT_PRETRAINED_MODEL_ARCHIVE_LIST",
            "UniSpeechSatForAudioFrameClassification",
            "UniSpeechSatForCTC",
            "UniSpeechSatForPreTraining",
            "UniSpeechSatForSequenceClassification",
            "UniSpeechSatForXVector",
            "UniSpeechSatModel",
            "UniSpeechSatPreTrainedModel",
        ]
    )
    _import_structure["models.vilt"].extend(
        [
            "VILT_PRETRAINED_MODEL_ARCHIVE_LIST",
            "ViltForImageAndTextRetrieval",
            "ViltForImagesAndTextClassification",
            "ViltForMaskedLM",
            "ViltForQuestionAnswering",
            "ViltLayer",
            "ViltModel",
            "ViltPreTrainedModel",
        ]
    )
    _import_structure["models.vision_encoder_decoder"].extend(["VisionEncoderDecoderModel"])
    _import_structure["models.vision_text_dual_encoder"].extend(["VisionTextDualEncoderModel"])
    _import_structure["models.visual_bert"].extend(
        [
            "VISUAL_BERT_PRETRAINED_MODEL_ARCHIVE_LIST",
            "VisualBertForMultipleChoice",
            "VisualBertForPreTraining",
            "VisualBertForQuestionAnswering",
            "VisualBertForRegionToPhraseAlignment",
            "VisualBertForVisualReasoning",
            "VisualBertLayer",
            "VisualBertModel",
            "VisualBertPreTrainedModel",
        ]
    )
    _import_structure["models.vit"].extend(
        [
            "VIT_PRETRAINED_MODEL_ARCHIVE_LIST",
            "ViTForImageClassification",
            "ViTForMaskedImageModeling",
            "ViTModel",
            "ViTPreTrainedModel",
        ]
    )
    _import_structure["models.vit_mae"].extend(
        [
            "VIT_MAE_PRETRAINED_MODEL_ARCHIVE_LIST",
            "ViTMAEForPreTraining",
            "ViTMAELayer",
            "ViTMAEModel",
            "ViTMAEPreTrainedModel",
        ]
    )
    _import_structure["models.wav2vec2"].extend(
        [
            "WAV_2_VEC_2_PRETRAINED_MODEL_ARCHIVE_LIST",
            "Wav2Vec2ForAudioFrameClassification",
            "Wav2Vec2ForCTC",
            "Wav2Vec2ForMaskedLM",
            "Wav2Vec2ForPreTraining",
            "Wav2Vec2ForSequenceClassification",
            "Wav2Vec2ForXVector",
            "Wav2Vec2Model",
            "Wav2Vec2PreTrainedModel",
        ]
    )
    _import_structure["models.wavlm"].extend(
        [
            "WAVLM_PRETRAINED_MODEL_ARCHIVE_LIST",
            "WavLMForAudioFrameClassification",
            "WavLMForCTC",
            "WavLMForSequenceClassification",
            "WavLMForXVector",
            "WavLMModel",
            "WavLMPreTrainedModel",
        ]
    )
    _import_structure["models.xglm"].extend(
        [
            "XGLM_PRETRAINED_MODEL_ARCHIVE_LIST",
            "XGLMForCausalLM",
            "XGLMModel",
            "XGLMPreTrainedModel",
        ]
    )
    _import_structure["models.xlm"].extend(
        [
            "XLM_PRETRAINED_MODEL_ARCHIVE_LIST",
            "XLMForMultipleChoice",
            "XLMForQuestionAnswering",
            "XLMForQuestionAnsweringSimple",
            "XLMForSequenceClassification",
            "XLMForTokenClassification",
            "XLMModel",
            "XLMPreTrainedModel",
            "XLMWithLMHeadModel",
        ]
    )
    _import_structure["models.xlm_prophetnet"].extend(
        [
            "XLM_PROPHETNET_PRETRAINED_MODEL_ARCHIVE_LIST",
            "XLMProphetNetDecoder",
            "XLMProphetNetEncoder",
            "XLMProphetNetForCausalLM",
            "XLMProphetNetForConditionalGeneration",
            "XLMProphetNetModel",
        ]
    )
    _import_structure["models.xlm_roberta"].extend(
        [
            "XLM_ROBERTA_PRETRAINED_MODEL_ARCHIVE_LIST",
            "XLMRobertaForCausalLM",
            "XLMRobertaForMaskedLM",
            "XLMRobertaForMultipleChoice",
            "XLMRobertaForQuestionAnswering",
            "XLMRobertaForSequenceClassification",
            "XLMRobertaForTokenClassification",
            "XLMRobertaModel",
        ]
    )
    _import_structure["models.xlm_roberta_xl"].extend(
        [
            "XLM_ROBERTA_XL_PRETRAINED_MODEL_ARCHIVE_LIST",
            "XLMRobertaXLForCausalLM",
            "XLMRobertaXLForMaskedLM",
            "XLMRobertaXLForMultipleChoice",
            "XLMRobertaXLForQuestionAnswering",
            "XLMRobertaXLForSequenceClassification",
            "XLMRobertaXLForTokenClassification",
            "XLMRobertaXLModel",
            "XLMRobertaXLPreTrainedModel",
        ]
    )
    _import_structure["models.xlnet"].extend(
        [
            "XLNET_PRETRAINED_MODEL_ARCHIVE_LIST",
            "XLNetForMultipleChoice",
            "XLNetForQuestionAnswering",
            "XLNetForQuestionAnsweringSimple",
            "XLNetForSequenceClassification",
            "XLNetForTokenClassification",
            "XLNetLMHeadModel",
            "XLNetModel",
            "XLNetPreTrainedModel",
            "load_tf_weights_in_xlnet",
        ]
    )
    _import_structure["models.yoso"].extend(
        [
            "YOSO_PRETRAINED_MODEL_ARCHIVE_LIST",
            "YosoForMaskedLM",
            "YosoForMultipleChoice",
            "YosoForQuestionAnswering",
            "YosoForSequenceClassification",
            "YosoForTokenClassification",
            "YosoLayer",
            "YosoModel",
            "YosoPreTrainedModel",
        ]
    )
    _import_structure["optimization"] = [
        "Adafactor",
        "AdamW",
        "get_constant_schedule",
        "get_constant_schedule_with_warmup",
        "get_cosine_schedule_with_warmup",
        "get_cosine_with_hard_restarts_schedule_with_warmup",
        "get_linear_schedule_with_warmup",
        "get_polynomial_decay_schedule_with_warmup",
        "get_scheduler",
    ]
    _import_structure["pytorch_utils"] = []
    _import_structure["sagemaker"] = []
    _import_structure["trainer"] = ["Trainer"]
    _import_structure["trainer_pt_utils"] = ["torch_distributed_zero_first"]
    _import_structure["trainer_seq2seq"] = ["Seq2SeqTrainer"]
else:
    from .utils import dummy_pt_objects

    _import_structure["utils.dummy_pt_objects"] = [name for name in dir(dummy_pt_objects) if not name.startswith("_")]

# Adapters
if is_torch_available():
    _import_structure["adapters"] = [
        "ADAPTER_CACHE",
        "ADAPTER_CONFIG_MAP",
        "ADAPTERFUSION_CONFIG_MAP",
        "ADAPTER_MODEL_MAPPING",
        "DEFAULT_ADAPTER_CONFIG",
        "DEFAULT_ADAPTERFUSION_CONFIG",
        "MODEL_WITH_HEADS_MAPPING",
        "AdapterArguments",
        "AdapterConfig",
        "AdapterConfigBase",
        "AdapterFusionConfig",
        "AdapterInfo",
        "AdapterLayer",
        "AdapterLayerBase",
        "AdapterSetup",
        "AdapterTrainer",
        "AdapterType",
        "AutoAdapterModel",
        "AutoModelWithHeads",
        "BartAdapterModel",
        "BartModelWithHeads",
        "BertAdapterModel",
        "BertModelWithHeads",
        "CompacterConfig",
        "CompacterPlusPlusConfig",
        "ConfigUnion",
        "DistilBertAdapterModel",
        "DistilBertModelWithHeads",
        "DynamicAdapterFusionConfig",
        "ForwardContext",
        "GPT2AdapterModel",
        "GPT2ModelWithHeads",
        "HoulsbyConfig",
        "HoulsbyInvConfig",
        "InvertibleAdaptersMixin",
        "MAMConfig",
        "MBartAdapterModel",
        "MBartModelWithHeads",
        "ModelAdaptersConfig",
        "ModelAdaptersMixin",
        "ModelWithFlexibleHeadsAdaptersMixin",
        "ModelWithHeadsAdaptersMixin",
        "MultiLingAdapterArguments",
        "ParallelConfig",
        "PfeifferConfig",
        "PfeifferInvConfig",
        "PrefixTuningConfig",
        "RobertaAdapterModel",
        "RobertaModelWithHeads",
        "Seq2SeqAdapterTrainer",
        "StaticAdapterFusionConfig",
        "T5AdapterModel",
        "T5ModelWithHeads",
        "XLMRobertaAdapterModel",
        "XLMRobertaModelWithHeads",
        "get_adapter_config_hash",
        "get_adapter_info",
        "list_adapters",
    ]

# TensorFlow-backed objects
if is_tf_available():
    _import_structure["activations_tf"] = []
    _import_structure["benchmark.benchmark_args_tf"] = ["TensorFlowBenchmarkArguments"]
    _import_structure["benchmark.benchmark_tf"] = ["TensorFlowBenchmark"]
    _import_structure["generation_tf_logits_process"] = [
        "TFLogitsProcessor",
        "TFLogitsProcessorList",
        "TFLogitsWarper",
        "TFMinLengthLogitsProcessor",
        "TFNoBadWordsLogitsProcessor",
        "TFNoRepeatNGramLogitsProcessor",
        "TFRepetitionPenaltyLogitsProcessor",
        "TFTemperatureLogitsWarper",
        "TFTopKLogitsWarper",
        "TFTopPLogitsWarper",
    ]
    _import_structure["generation_tf_utils"] = ["tf_top_k_top_p_filtering"]
    _import_structure["keras_callbacks"] = ["KerasMetricCallback", "PushToHubCallback"]
    _import_structure["modeling_tf_outputs"] = []
    _import_structure["modeling_tf_utils"] = [
        "TFPreTrainedModel",
        "TFSequenceSummary",
        "TFSharedEmbeddings",
        "shape_list",
    ]
    # TensorFlow models structure
    _import_structure["models.albert"].extend(
        [
            "TF_ALBERT_PRETRAINED_MODEL_ARCHIVE_LIST",
            "TFAlbertForMaskedLM",
            "TFAlbertForMultipleChoice",
            "TFAlbertForPreTraining",
            "TFAlbertForQuestionAnswering",
            "TFAlbertForSequenceClassification",
            "TFAlbertForTokenClassification",
            "TFAlbertMainLayer",
            "TFAlbertModel",
            "TFAlbertPreTrainedModel",
        ]
    )
    _import_structure["models.auto"].extend(
        [
            "TF_MODEL_FOR_CAUSAL_LM_MAPPING",
            "TF_MODEL_FOR_IMAGE_CLASSIFICATION_MAPPING",
            "TF_MODEL_FOR_MASKED_LM_MAPPING",
            "TF_MODEL_FOR_MULTIPLE_CHOICE_MAPPING",
            "TF_MODEL_FOR_NEXT_SENTENCE_PREDICTION_MAPPING",
            "TF_MODEL_FOR_PRETRAINING_MAPPING",
            "TF_MODEL_FOR_QUESTION_ANSWERING_MAPPING",
            "TF_MODEL_FOR_SEQ_TO_SEQ_CAUSAL_LM_MAPPING",
            "TF_MODEL_FOR_SEQUENCE_CLASSIFICATION_MAPPING",
            "TF_MODEL_FOR_SPEECH_SEQ_2_SEQ_MAPPING",
            "TF_MODEL_FOR_TABLE_QUESTION_ANSWERING_MAPPING",
            "TF_MODEL_FOR_TOKEN_CLASSIFICATION_MAPPING",
            "TF_MODEL_FOR_VISION_2_SEQ_MAPPING",
            "TF_MODEL_MAPPING",
            "TF_MODEL_WITH_LM_HEAD_MAPPING",
            "TFAutoModel",
            "TFAutoModelForCausalLM",
            "TFAutoModelForImageClassification",
            "TFAutoModelForMaskedLM",
            "TFAutoModelForMultipleChoice",
            "TFAutoModelForPreTraining",
            "TFAutoModelForQuestionAnswering",
            "TFAutoModelForSeq2SeqLM",
            "TFAutoModelForSequenceClassification",
            "TFAutoModelForSpeechSeq2Seq",
            "TFAutoModelForTableQuestionAnswering",
            "TFAutoModelForTokenClassification",
            "TFAutoModelForVision2Seq",
            "TFAutoModelWithLMHead",
        ]
    )
    _import_structure["models.bart"].extend(["TFBartForConditionalGeneration", "TFBartModel", "TFBartPretrainedModel"])
    _import_structure["models.bert"].extend(
        [
            "TF_BERT_PRETRAINED_MODEL_ARCHIVE_LIST",
            "TFBertEmbeddings",
            "TFBertForMaskedLM",
            "TFBertForMultipleChoice",
            "TFBertForNextSentencePrediction",
            "TFBertForPreTraining",
            "TFBertForQuestionAnswering",
            "TFBertForSequenceClassification",
            "TFBertForTokenClassification",
            "TFBertLMHeadModel",
            "TFBertMainLayer",
            "TFBertModel",
            "TFBertPreTrainedModel",
        ]
    )
    _import_structure["models.blenderbot"].extend(
        ["TFBlenderbotForConditionalGeneration", "TFBlenderbotModel", "TFBlenderbotPreTrainedModel"]
    )
    _import_structure["models.blenderbot_small"].extend(
        ["TFBlenderbotSmallForConditionalGeneration", "TFBlenderbotSmallModel", "TFBlenderbotSmallPreTrainedModel"]
    )
    _import_structure["models.camembert"].extend(
        [
            "TF_CAMEMBERT_PRETRAINED_MODEL_ARCHIVE_LIST",
            "TFCamembertForMaskedLM",
            "TFCamembertForMultipleChoice",
            "TFCamembertForQuestionAnswering",
            "TFCamembertForSequenceClassification",
            "TFCamembertForTokenClassification",
            "TFCamembertModel",
        ]
    )
    _import_structure["models.clip"].extend(
        [
            "TF_CLIP_PRETRAINED_MODEL_ARCHIVE_LIST",
            "TFCLIPModel",
            "TFCLIPPreTrainedModel",
            "TFCLIPTextModel",
            "TFCLIPVisionModel",
        ]
    )
    _import_structure["models.convbert"].extend(
        [
            "TF_CONVBERT_PRETRAINED_MODEL_ARCHIVE_LIST",
            "TFConvBertForMaskedLM",
            "TFConvBertForMultipleChoice",
            "TFConvBertForQuestionAnswering",
            "TFConvBertForSequenceClassification",
            "TFConvBertForTokenClassification",
            "TFConvBertLayer",
            "TFConvBertModel",
            "TFConvBertPreTrainedModel",
        ]
    )
    _import_structure["models.convnext"].extend(
        [
            "TFConvNextForImageClassification",
            "TFConvNextModel",
            "TFConvNextPreTrainedModel",
        ]
    )
    _import_structure["models.ctrl"].extend(
        [
            "TF_CTRL_PRETRAINED_MODEL_ARCHIVE_LIST",
            "TFCTRLForSequenceClassification",
            "TFCTRLLMHeadModel",
            "TFCTRLModel",
            "TFCTRLPreTrainedModel",
        ]
    )
    _import_structure["models.deberta"].extend(
        [
            "TF_DEBERTA_PRETRAINED_MODEL_ARCHIVE_LIST",
            "TFDebertaForMaskedLM",
            "TFDebertaForQuestionAnswering",
            "TFDebertaForSequenceClassification",
            "TFDebertaForTokenClassification",
            "TFDebertaModel",
            "TFDebertaPreTrainedModel",
        ]
    )
    _import_structure["models.deberta_v2"].extend(
        [
            "TF_DEBERTA_V2_PRETRAINED_MODEL_ARCHIVE_LIST",
            "TFDebertaV2ForMaskedLM",
            "TFDebertaV2ForQuestionAnswering",
            "TFDebertaV2ForSequenceClassification",
            "TFDebertaV2ForTokenClassification",
            "TFDebertaV2Model",
            "TFDebertaV2PreTrainedModel",
        ]
    )
    _import_structure["models.distilbert"].extend(
        [
            "TF_DISTILBERT_PRETRAINED_MODEL_ARCHIVE_LIST",
            "TFDistilBertForMaskedLM",
            "TFDistilBertForMultipleChoice",
            "TFDistilBertForQuestionAnswering",
            "TFDistilBertForSequenceClassification",
            "TFDistilBertForTokenClassification",
            "TFDistilBertMainLayer",
            "TFDistilBertModel",
            "TFDistilBertPreTrainedModel",
        ]
    )
    _import_structure["models.dpr"].extend(
        [
            "TF_DPR_CONTEXT_ENCODER_PRETRAINED_MODEL_ARCHIVE_LIST",
            "TF_DPR_QUESTION_ENCODER_PRETRAINED_MODEL_ARCHIVE_LIST",
            "TF_DPR_READER_PRETRAINED_MODEL_ARCHIVE_LIST",
            "TFDPRContextEncoder",
            "TFDPRPretrainedContextEncoder",
            "TFDPRPretrainedQuestionEncoder",
            "TFDPRPretrainedReader",
            "TFDPRQuestionEncoder",
            "TFDPRReader",
        ]
    )
    _import_structure["models.electra"].extend(
        [
            "TF_ELECTRA_PRETRAINED_MODEL_ARCHIVE_LIST",
            "TFElectraForMaskedLM",
            "TFElectraForMultipleChoice",
            "TFElectraForPreTraining",
            "TFElectraForQuestionAnswering",
            "TFElectraForSequenceClassification",
            "TFElectraForTokenClassification",
            "TFElectraModel",
            "TFElectraPreTrainedModel",
        ]
    )
    _import_structure["models.encoder_decoder"].append("TFEncoderDecoderModel")
    _import_structure["models.flaubert"].extend(
        [
            "TF_FLAUBERT_PRETRAINED_MODEL_ARCHIVE_LIST",
            "TFFlaubertForMultipleChoice",
            "TFFlaubertForQuestionAnsweringSimple",
            "TFFlaubertForSequenceClassification",
            "TFFlaubertForTokenClassification",
            "TFFlaubertModel",
            "TFFlaubertPreTrainedModel",
            "TFFlaubertWithLMHeadModel",
        ]
    )
    _import_structure["models.funnel"].extend(
        [
            "TF_FUNNEL_PRETRAINED_MODEL_ARCHIVE_LIST",
            "TFFunnelBaseModel",
            "TFFunnelForMaskedLM",
            "TFFunnelForMultipleChoice",
            "TFFunnelForPreTraining",
            "TFFunnelForQuestionAnswering",
            "TFFunnelForSequenceClassification",
            "TFFunnelForTokenClassification",
            "TFFunnelModel",
            "TFFunnelPreTrainedModel",
        ]
    )
    _import_structure["models.gpt2"].extend(
        [
            "TF_GPT2_PRETRAINED_MODEL_ARCHIVE_LIST",
            "TFGPT2DoubleHeadsModel",
            "TFGPT2ForSequenceClassification",
            "TFGPT2LMHeadModel",
            "TFGPT2MainLayer",
            "TFGPT2Model",
            "TFGPT2PreTrainedModel",
        ]
    )
    _import_structure["models.hubert"].extend(
        [
            "TF_HUBERT_PRETRAINED_MODEL_ARCHIVE_LIST",
            "TFHubertForCTC",
            "TFHubertModel",
            "TFHubertPreTrainedModel",
        ]
    )
    _import_structure["models.layoutlm"].extend(
        [
            "TF_LAYOUTLM_PRETRAINED_MODEL_ARCHIVE_LIST",
            "TFLayoutLMForMaskedLM",
            "TFLayoutLMForSequenceClassification",
            "TFLayoutLMForTokenClassification",
            "TFLayoutLMMainLayer",
            "TFLayoutLMModel",
            "TFLayoutLMPreTrainedModel",
        ]
    )
    _import_structure["models.led"].extend(["TFLEDForConditionalGeneration", "TFLEDModel", "TFLEDPreTrainedModel"])
    _import_structure["models.longformer"].extend(
        [
            "TF_LONGFORMER_PRETRAINED_MODEL_ARCHIVE_LIST",
            "TFLongformerForMaskedLM",
            "TFLongformerForMultipleChoice",
            "TFLongformerForQuestionAnswering",
            "TFLongformerForSequenceClassification",
            "TFLongformerForTokenClassification",
            "TFLongformerModel",
            "TFLongformerPreTrainedModel",
            "TFLongformerSelfAttention",
        ]
    )
    _import_structure["models.lxmert"].extend(
        [
            "TF_LXMERT_PRETRAINED_MODEL_ARCHIVE_LIST",
            "TFLxmertForPreTraining",
            "TFLxmertMainLayer",
            "TFLxmertModel",
            "TFLxmertPreTrainedModel",
            "TFLxmertVisualFeatureEncoder",
        ]
    )
    _import_structure["models.marian"].extend(["TFMarianModel", "TFMarianMTModel", "TFMarianPreTrainedModel"])
    _import_structure["models.mbart"].extend(
        ["TFMBartForConditionalGeneration", "TFMBartModel", "TFMBartPreTrainedModel"]
    )
    _import_structure["models.mobilebert"].extend(
        [
            "TF_MOBILEBERT_PRETRAINED_MODEL_ARCHIVE_LIST",
            "TFMobileBertForMaskedLM",
            "TFMobileBertForMultipleChoice",
            "TFMobileBertForNextSentencePrediction",
            "TFMobileBertForPreTraining",
            "TFMobileBertForQuestionAnswering",
            "TFMobileBertForSequenceClassification",
            "TFMobileBertForTokenClassification",
            "TFMobileBertMainLayer",
            "TFMobileBertModel",
            "TFMobileBertPreTrainedModel",
        ]
    )
    _import_structure["models.mpnet"].extend(
        [
            "TF_MPNET_PRETRAINED_MODEL_ARCHIVE_LIST",
            "TFMPNetForMaskedLM",
            "TFMPNetForMultipleChoice",
            "TFMPNetForQuestionAnswering",
            "TFMPNetForSequenceClassification",
            "TFMPNetForTokenClassification",
            "TFMPNetMainLayer",
            "TFMPNetModel",
            "TFMPNetPreTrainedModel",
        ]
    )
    _import_structure["models.mt5"].extend(["TFMT5EncoderModel", "TFMT5ForConditionalGeneration", "TFMT5Model"])
    _import_structure["models.openai"].extend(
        [
            "TF_OPENAI_GPT_PRETRAINED_MODEL_ARCHIVE_LIST",
            "TFOpenAIGPTDoubleHeadsModel",
            "TFOpenAIGPTForSequenceClassification",
            "TFOpenAIGPTLMHeadModel",
            "TFOpenAIGPTMainLayer",
            "TFOpenAIGPTModel",
            "TFOpenAIGPTPreTrainedModel",
        ]
    )
    _import_structure["models.pegasus"].extend(
        ["TFPegasusForConditionalGeneration", "TFPegasusModel", "TFPegasusPreTrainedModel"]
    )
    _import_structure["models.rag"].extend(
        [
            "TFRagModel",
            "TFRagPreTrainedModel",
            "TFRagSequenceForGeneration",
            "TFRagTokenForGeneration",
        ]
    )
    _import_structure["models.rembert"].extend(
        [
            "TF_REMBERT_PRETRAINED_MODEL_ARCHIVE_LIST",
            "TFRemBertForCausalLM",
            "TFRemBertForMaskedLM",
            "TFRemBertForMultipleChoice",
            "TFRemBertForQuestionAnswering",
            "TFRemBertForSequenceClassification",
            "TFRemBertForTokenClassification",
            "TFRemBertLayer",
            "TFRemBertModel",
            "TFRemBertPreTrainedModel",
        ]
    )
    _import_structure["models.roberta"].extend(
        [
            "TF_ROBERTA_PRETRAINED_MODEL_ARCHIVE_LIST",
            "TFRobertaForCausalLM",
            "TFRobertaForMaskedLM",
            "TFRobertaForMultipleChoice",
            "TFRobertaForQuestionAnswering",
            "TFRobertaForSequenceClassification",
            "TFRobertaForTokenClassification",
            "TFRobertaMainLayer",
            "TFRobertaModel",
            "TFRobertaPreTrainedModel",
        ]
    )
    _import_structure["models.roformer"].extend(
        [
            "TF_ROFORMER_PRETRAINED_MODEL_ARCHIVE_LIST",
            "TFRoFormerForCausalLM",
            "TFRoFormerForMaskedLM",
            "TFRoFormerForMultipleChoice",
            "TFRoFormerForQuestionAnswering",
            "TFRoFormerForSequenceClassification",
            "TFRoFormerForTokenClassification",
            "TFRoFormerLayer",
            "TFRoFormerModel",
            "TFRoFormerPreTrainedModel",
        ]
    )
    _import_structure["models.speech_to_text"].extend(
        [
            "TF_SPEECH_TO_TEXT_PRETRAINED_MODEL_ARCHIVE_LIST",
            "TFSpeech2TextForConditionalGeneration",
            "TFSpeech2TextModel",
            "TFSpeech2TextPreTrainedModel",
        ]
    )
    _import_structure["models.t5"].extend(
        [
            "TF_T5_PRETRAINED_MODEL_ARCHIVE_LIST",
            "TFT5EncoderModel",
            "TFT5ForConditionalGeneration",
            "TFT5Model",
            "TFT5PreTrainedModel",
        ]
    )
    _import_structure["models.tapas"].extend(
        [
            "TF_TAPAS_PRETRAINED_MODEL_ARCHIVE_LIST",
            "TFTapasForMaskedLM",
            "TFTapasForQuestionAnswering",
            "TFTapasForSequenceClassification",
            "TFTapasModel",
            "TFTapasPreTrainedModel",
        ]
    )
    _import_structure["models.transfo_xl"].extend(
        [
            "TF_TRANSFO_XL_PRETRAINED_MODEL_ARCHIVE_LIST",
            "TFAdaptiveEmbedding",
            "TFTransfoXLForSequenceClassification",
            "TFTransfoXLLMHeadModel",
            "TFTransfoXLMainLayer",
            "TFTransfoXLModel",
            "TFTransfoXLPreTrainedModel",
        ]
    )
    _import_structure["models.vision_encoder_decoder"].extend(["TFVisionEncoderDecoderModel"])
    _import_structure["models.vit"].extend(
        [
            "TFViTForImageClassification",
            "TFViTModel",
            "TFViTPreTrainedModel",
        ]
    )
    _import_structure["models.wav2vec2"].extend(
        [
            "TF_WAV_2_VEC_2_PRETRAINED_MODEL_ARCHIVE_LIST",
            "TFWav2Vec2ForCTC",
            "TFWav2Vec2Model",
            "TFWav2Vec2PreTrainedModel",
        ]
    )
    _import_structure["models.xlm"].extend(
        [
            "TF_XLM_PRETRAINED_MODEL_ARCHIVE_LIST",
            "TFXLMForMultipleChoice",
            "TFXLMForQuestionAnsweringSimple",
            "TFXLMForSequenceClassification",
            "TFXLMForTokenClassification",
            "TFXLMMainLayer",
            "TFXLMModel",
            "TFXLMPreTrainedModel",
            "TFXLMWithLMHeadModel",
        ]
    )
    _import_structure["models.xlm_roberta"].extend(
        [
            "TF_XLM_ROBERTA_PRETRAINED_MODEL_ARCHIVE_LIST",
            "TFXLMRobertaForMaskedLM",
            "TFXLMRobertaForMultipleChoice",
            "TFXLMRobertaForQuestionAnswering",
            "TFXLMRobertaForSequenceClassification",
            "TFXLMRobertaForTokenClassification",
            "TFXLMRobertaModel",
        ]
    )
    _import_structure["models.xlnet"].extend(
        [
            "TF_XLNET_PRETRAINED_MODEL_ARCHIVE_LIST",
            "TFXLNetForMultipleChoice",
            "TFXLNetForQuestionAnsweringSimple",
            "TFXLNetForSequenceClassification",
            "TFXLNetForTokenClassification",
            "TFXLNetLMHeadModel",
            "TFXLNetMainLayer",
            "TFXLNetModel",
            "TFXLNetPreTrainedModel",
        ]
    )
    _import_structure["optimization_tf"] = ["AdamWeightDecay", "GradientAccumulator", "WarmUp", "create_optimizer"]
    _import_structure["tf_utils"] = []
    _import_structure["trainer_tf"] = ["TFTrainer"]

else:
    from .utils import dummy_tf_objects

    _import_structure["utils.dummy_tf_objects"] = [name for name in dir(dummy_tf_objects) if not name.startswith("_")]

# FLAX-backed objects
if is_flax_available():
    _import_structure["generation_flax_logits_process"] = [
        "FlaxForcedBOSTokenLogitsProcessor",
        "FlaxForcedEOSTokenLogitsProcessor",
        "FlaxLogitsProcessor",
        "FlaxLogitsProcessorList",
        "FlaxLogitsWarper",
        "FlaxMinLengthLogitsProcessor",
        "FlaxTemperatureLogitsWarper",
        "FlaxTopKLogitsWarper",
        "FlaxTopPLogitsWarper",
    ]
    _import_structure["generation_flax_utils"] = []
    _import_structure["modeling_flax_outputs"] = []
    _import_structure["modeling_flax_utils"] = ["FlaxPreTrainedModel"]
    _import_structure["models.albert"].extend(
        [
            "FlaxAlbertForMaskedLM",
            "FlaxAlbertForMultipleChoice",
            "FlaxAlbertForPreTraining",
            "FlaxAlbertForQuestionAnswering",
            "FlaxAlbertForSequenceClassification",
            "FlaxAlbertForTokenClassification",
            "FlaxAlbertModel",
            "FlaxAlbertPreTrainedModel",
        ]
    )
    _import_structure["models.auto"].extend(
        [
            "FLAX_MODEL_FOR_CAUSAL_LM_MAPPING",
            "FLAX_MODEL_FOR_IMAGE_CLASSIFICATION_MAPPING",
            "FLAX_MODEL_FOR_MASKED_LM_MAPPING",
            "FLAX_MODEL_FOR_MULTIPLE_CHOICE_MAPPING",
            "FLAX_MODEL_FOR_NEXT_SENTENCE_PREDICTION_MAPPING",
            "FLAX_MODEL_FOR_PRETRAINING_MAPPING",
            "FLAX_MODEL_FOR_QUESTION_ANSWERING_MAPPING",
            "FLAX_MODEL_FOR_SEQ_TO_SEQ_CAUSAL_LM_MAPPING",
            "FLAX_MODEL_FOR_SEQUENCE_CLASSIFICATION_MAPPING",
            "FLAX_MODEL_FOR_TOKEN_CLASSIFICATION_MAPPING",
            "FLAX_MODEL_FOR_VISION_2_SEQ_MAPPING",
            "FLAX_MODEL_MAPPING",
            "FlaxAutoModel",
            "FlaxAutoModelForCausalLM",
            "FlaxAutoModelForImageClassification",
            "FlaxAutoModelForMaskedLM",
            "FlaxAutoModelForMultipleChoice",
            "FlaxAutoModelForNextSentencePrediction",
            "FlaxAutoModelForPreTraining",
            "FlaxAutoModelForQuestionAnswering",
            "FlaxAutoModelForSeq2SeqLM",
            "FlaxAutoModelForSequenceClassification",
            "FlaxAutoModelForTokenClassification",
            "FlaxAutoModelForVision2Seq",
        ]
    )

    # Flax models structure

    _import_structure["models.bart"].extend(
        [
            "FlaxBartForConditionalGeneration",
            "FlaxBartForQuestionAnswering",
            "FlaxBartForSequenceClassification",
            "FlaxBartModel",
            "FlaxBartPreTrainedModel",
        ]
    )

    _import_structure["models.beit"].extend(
        [
            "FlaxBeitForImageClassification",
            "FlaxBeitForMaskedImageModeling",
            "FlaxBeitModel",
            "FlaxBeitPreTrainedModel",
        ]
    )
    _import_structure["models.bert"].extend(
        [
            "FlaxBertForMaskedLM",
            "FlaxBertForMultipleChoice",
            "FlaxBertForNextSentencePrediction",
            "FlaxBertForPreTraining",
            "FlaxBertForQuestionAnswering",
            "FlaxBertForSequenceClassification",
            "FlaxBertForTokenClassification",
            "FlaxBertModel",
            "FlaxBertPreTrainedModel",
        ]
    )
    _import_structure["models.big_bird"].extend(
        [
            "FlaxBigBirdForMaskedLM",
            "FlaxBigBirdForMultipleChoice",
            "FlaxBigBirdForPreTraining",
            "FlaxBigBirdForQuestionAnswering",
            "FlaxBigBirdForSequenceClassification",
            "FlaxBigBirdForTokenClassification",
            "FlaxBigBirdModel",
            "FlaxBigBirdPreTrainedModel",
        ]
    )
    _import_structure["models.blenderbot"].extend(
        ["FlaxBlenderbotForConditionalGeneration", "FlaxBlenderbotModel", "FlaxBlenderbotPreTrainedModel"]
    )
    _import_structure["models.blenderbot_small"].extend(
        [
            "FlaxBlenderbotSmallForConditionalGeneration",
            "FlaxBlenderbotSmallModel",
            "FlaxBlenderbotSmallPreTrainedModel",
        ]
    )
    _import_structure["models.clip"].extend(
        [
            "FlaxCLIPModel",
            "FlaxCLIPPreTrainedModel",
            "FlaxCLIPTextModel",
            "FlaxCLIPTextPreTrainedModel",
            "FlaxCLIPVisionModel",
            "FlaxCLIPVisionPreTrainedModel",
        ]
    )
    _import_structure["models.distilbert"].extend(
        [
            "FlaxDistilBertForMaskedLM",
            "FlaxDistilBertForMultipleChoice",
            "FlaxDistilBertForQuestionAnswering",
            "FlaxDistilBertForSequenceClassification",
            "FlaxDistilBertForTokenClassification",
            "FlaxDistilBertModel",
            "FlaxDistilBertPreTrainedModel",
        ]
    )
    _import_structure["models.electra"].extend(
        [
            "FlaxElectraForMaskedLM",
            "FlaxElectraForMultipleChoice",
            "FlaxElectraForPreTraining",
            "FlaxElectraForQuestionAnswering",
            "FlaxElectraForSequenceClassification",
            "FlaxElectraForTokenClassification",
            "FlaxElectraModel",
            "FlaxElectraPreTrainedModel",
        ]
    )
    _import_structure["models.encoder_decoder"].append("FlaxEncoderDecoderModel")
    _import_structure["models.gpt2"].extend(["FlaxGPT2LMHeadModel", "FlaxGPT2Model", "FlaxGPT2PreTrainedModel"])
    _import_structure["models.gpt_neo"].extend(
        ["FlaxGPTNeoForCausalLM", "FlaxGPTNeoModel", "FlaxGPTNeoPreTrainedModel"]
    )
    _import_structure["models.gptj"].extend(["FlaxGPTJForCausalLM", "FlaxGPTJModel", "FlaxGPTJPreTrainedModel"])
    _import_structure["models.marian"].extend(
        [
            "FlaxMarianModel",
            "FlaxMarianMTModel",
            "FlaxMarianPreTrainedModel",
        ]
    )
    _import_structure["models.mbart"].extend(
        [
            "FlaxMBartForConditionalGeneration",
            "FlaxMBartForQuestionAnswering",
            "FlaxMBartForSequenceClassification",
            "FlaxMBartModel",
            "FlaxMBartPreTrainedModel",
        ]
    )
    _import_structure["models.mt5"].extend(["FlaxMT5ForConditionalGeneration", "FlaxMT5Model"])
    _import_structure["models.pegasus"].extend(
        [
            "FlaxPegasusForConditionalGeneration",
            "FlaxPegasusModel",
            "FlaxPegasusPreTrainedModel",
        ]
    )
    _import_structure["models.roberta"].extend(
        [
            "FlaxRobertaForMaskedLM",
            "FlaxRobertaForMultipleChoice",
            "FlaxRobertaForQuestionAnswering",
            "FlaxRobertaForSequenceClassification",
            "FlaxRobertaForTokenClassification",
            "FlaxRobertaModel",
            "FlaxRobertaPreTrainedModel",
        ]
    )
    _import_structure["models.roformer"].extend(
        [
            "FlaxRoFormerForMaskedLM",
            "FlaxRoFormerForMultipleChoice",
            "FlaxRoFormerForQuestionAnswering",
            "FlaxRoFormerForSequenceClassification",
            "FlaxRoFormerForTokenClassification",
            "FlaxRoFormerModel",
            "FlaxRoFormerPreTrainedModel",
        ]
    )
    _import_structure["models.speech_encoder_decoder"].append("FlaxSpeechEncoderDecoderModel")
    _import_structure["models.t5"].extend(["FlaxT5ForConditionalGeneration", "FlaxT5Model", "FlaxT5PreTrainedModel"])
    _import_structure["models.vision_encoder_decoder"].append("FlaxVisionEncoderDecoderModel")
    _import_structure["models.vision_text_dual_encoder"].extend(["FlaxVisionTextDualEncoderModel"])
    _import_structure["models.vit"].extend(["FlaxViTForImageClassification", "FlaxViTModel", "FlaxViTPreTrainedModel"])
    _import_structure["models.wav2vec2"].extend(
        ["FlaxWav2Vec2ForCTC", "FlaxWav2Vec2ForPreTraining", "FlaxWav2Vec2Model", "FlaxWav2Vec2PreTrainedModel"]
    )
    _import_structure["models.xglm"].extend(
        [
            "FlaxXGLMForCausalLM",
            "FlaxXGLMModel",
            "FlaxXGLMPreTrainedModel",
        ]
    )
else:
    from .utils import dummy_flax_objects

    _import_structure["utils.dummy_flax_objects"] = [
        name for name in dir(dummy_flax_objects) if not name.startswith("_")
    ]


# Direct imports for type-checking
if TYPE_CHECKING:
    # Configuration
    from .configuration_utils import PretrainedConfig

    # Data
    from .data import (
        DataProcessor,
        InputExample,
        InputFeatures,
        SingleSentenceClassificationProcessor,
        SquadExample,
        SquadFeatures,
        SquadV1Processor,
        SquadV2Processor,
        glue_compute_metrics,
        glue_convert_examples_to_features,
        glue_output_modes,
        glue_processors,
        glue_tasks_num_labels,
        squad_convert_examples_to_features,
        xnli_compute_metrics,
        xnli_output_modes,
        xnli_processors,
        xnli_tasks_num_labels,
    )
    from .data.data_collator import (
        DataCollator,
        DataCollatorForLanguageModeling,
        DataCollatorForPermutationLanguageModeling,
        DataCollatorForSeq2Seq,
        DataCollatorForSOP,
        DataCollatorForTokenClassification,
        DataCollatorForWholeWordMask,
        DataCollatorWithPadding,
        DefaultDataCollator,
        default_data_collator,
    )
    from .feature_extraction_sequence_utils import SequenceFeatureExtractor

    # Feature Extractor
    from .feature_extraction_utils import BatchFeature, FeatureExtractionMixin

    # Files and general utilities
    from .file_utils import (
        CONFIG_NAME,
        MODEL_CARD_NAME,
        PYTORCH_PRETRAINED_BERT_CACHE,
        PYTORCH_TRANSFORMERS_CACHE,
        SPIECE_UNDERLINE,
        TF2_WEIGHTS_NAME,
        TF_WEIGHTS_NAME,
        TRANSFORMERS_CACHE,
        WEIGHTS_NAME,
        TensorType,
        add_end_docstrings,
        add_start_docstrings,
        cached_path,
        is_apex_available,
        is_datasets_available,
        is_faiss_available,
        is_flax_available,
        is_phonemizer_available,
        is_psutil_available,
        is_py3nvml_available,
        is_pyctcdecode_available,
        is_scipy_available,
        is_sentencepiece_available,
        is_sklearn_available,
        is_speech_available,
        is_tf_available,
        is_timm_available,
        is_tokenizers_available,
        is_torch_available,
        is_torch_tpu_available,
        is_vision_available,
    )
    from .hf_argparser import HfArgumentParser

    # Integrations
    from .integrations import (
        is_comet_available,
        is_optuna_available,
        is_ray_available,
        is_ray_tune_available,
        is_sigopt_available,
        is_tensorboard_available,
        is_wandb_available,
    )

    # Model Cards
    from .modelcard import ModelCard

    # TF 2.0 <=> PyTorch conversion utilities
    from .modeling_tf_pytorch_utils import (
        convert_tf_weight_name_to_pt_weight_name,
        load_pytorch_checkpoint_in_tf2_model,
        load_pytorch_model_in_tf2_model,
        load_pytorch_weights_in_tf2_model,
        load_tf2_checkpoint_in_pytorch_model,
        load_tf2_model_in_pytorch_model,
        load_tf2_weights_in_pytorch_model,
    )
    from .models.albert import ALBERT_PRETRAINED_CONFIG_ARCHIVE_MAP, AlbertConfig
    from .models.auto import (
        ALL_PRETRAINED_CONFIG_ARCHIVE_MAP,
        CONFIG_MAPPING,
        FEATURE_EXTRACTOR_MAPPING,
        MODEL_NAMES_MAPPING,
        PROCESSOR_MAPPING,
        TOKENIZER_MAPPING,
        AutoConfig,
        AutoFeatureExtractor,
        AutoProcessor,
        AutoTokenizer,
    )
    from .models.bart import BartConfig, BartTokenizer
    from .models.beit import BEIT_PRETRAINED_CONFIG_ARCHIVE_MAP, BeitConfig
    from .models.bert import (
        BERT_PRETRAINED_CONFIG_ARCHIVE_MAP,
        BasicTokenizer,
        BertConfig,
        BertTokenizer,
        WordpieceTokenizer,
    )
    from .models.bert_generation import BertGenerationConfig
    from .models.bert_japanese import BertJapaneseTokenizer, CharacterTokenizer, MecabTokenizer
    from .models.bertweet import BertweetTokenizer
    from .models.big_bird import BIG_BIRD_PRETRAINED_CONFIG_ARCHIVE_MAP, BigBirdConfig
    from .models.bigbird_pegasus import BIGBIRD_PEGASUS_PRETRAINED_CONFIG_ARCHIVE_MAP, BigBirdPegasusConfig
    from .models.blenderbot import BLENDERBOT_PRETRAINED_CONFIG_ARCHIVE_MAP, BlenderbotConfig, BlenderbotTokenizer
    from .models.blenderbot_small import (
        BLENDERBOT_SMALL_PRETRAINED_CONFIG_ARCHIVE_MAP,
        BlenderbotSmallConfig,
        BlenderbotSmallTokenizer,
    )
    from .models.byt5 import ByT5Tokenizer
    from .models.camembert import CAMEMBERT_PRETRAINED_CONFIG_ARCHIVE_MAP, CamembertConfig
    from .models.canine import CANINE_PRETRAINED_CONFIG_ARCHIVE_MAP, CanineConfig, CanineTokenizer
    from .models.clip import (
        CLIP_PRETRAINED_CONFIG_ARCHIVE_MAP,
        CLIPConfig,
        CLIPTextConfig,
        CLIPTokenizer,
        CLIPVisionConfig,
    )
    from .models.convbert import CONVBERT_PRETRAINED_CONFIG_ARCHIVE_MAP, ConvBertConfig, ConvBertTokenizer
    from .models.convnext import CONVNEXT_PRETRAINED_CONFIG_ARCHIVE_MAP, ConvNextConfig
    from .models.cpm import CpmTokenizer
    from .models.ctrl import CTRL_PRETRAINED_CONFIG_ARCHIVE_MAP, CTRLConfig, CTRLTokenizer
    from .models.data2vec import DATA2VEC_TEXT_PRETRAINED_CONFIG_ARCHIVE_MAP, Data2VecAudioConfig, Data2VecTextConfig
    from .models.deberta import DEBERTA_PRETRAINED_CONFIG_ARCHIVE_MAP, DebertaConfig, DebertaTokenizer
    from .models.deberta_v2 import DEBERTA_V2_PRETRAINED_CONFIG_ARCHIVE_MAP, DebertaV2Config
    from .models.deit import DEIT_PRETRAINED_CONFIG_ARCHIVE_MAP, DeiTConfig
    from .models.detr import DETR_PRETRAINED_CONFIG_ARCHIVE_MAP, DetrConfig
    from .models.distilbert import DISTILBERT_PRETRAINED_CONFIG_ARCHIVE_MAP, DistilBertConfig, DistilBertTokenizer
    from .models.dpr import (
        DPR_PRETRAINED_CONFIG_ARCHIVE_MAP,
        DPRConfig,
        DPRContextEncoderTokenizer,
        DPRQuestionEncoderTokenizer,
        DPRReaderOutput,
        DPRReaderTokenizer,
    )
    from .models.electra import ELECTRA_PRETRAINED_CONFIG_ARCHIVE_MAP, ElectraConfig, ElectraTokenizer
    from .models.encoder_decoder import EncoderDecoderConfig
    from .models.flaubert import FLAUBERT_PRETRAINED_CONFIG_ARCHIVE_MAP, FlaubertConfig, FlaubertTokenizer
    from .models.fnet import FNET_PRETRAINED_CONFIG_ARCHIVE_MAP, FNetConfig, FNetTokenizer
    from .models.fsmt import FSMT_PRETRAINED_CONFIG_ARCHIVE_MAP, FSMTConfig, FSMTTokenizer
    from .models.funnel import FUNNEL_PRETRAINED_CONFIG_ARCHIVE_MAP, FunnelConfig, FunnelTokenizer
    from .models.gpt2 import GPT2_PRETRAINED_CONFIG_ARCHIVE_MAP, GPT2Config, GPT2Tokenizer
    from .models.gpt_neo import GPT_NEO_PRETRAINED_CONFIG_ARCHIVE_MAP, GPTNeoConfig
    from .models.gptj import GPTJ_PRETRAINED_CONFIG_ARCHIVE_MAP, GPTJConfig
    from .models.herbert import HerbertTokenizer
    from .models.hubert import HUBERT_PRETRAINED_CONFIG_ARCHIVE_MAP, HubertConfig
    from .models.ibert import IBERT_PRETRAINED_CONFIG_ARCHIVE_MAP, IBertConfig
    from .models.imagegpt import IMAGEGPT_PRETRAINED_CONFIG_ARCHIVE_MAP, ImageGPTConfig
    from .models.layoutlm import LAYOUTLM_PRETRAINED_CONFIG_ARCHIVE_MAP, LayoutLMConfig, LayoutLMTokenizer
    from .models.layoutlmv2 import (
        LAYOUTLMV2_PRETRAINED_CONFIG_ARCHIVE_MAP,
        LayoutLMv2Config,
        LayoutLMv2FeatureExtractor,
        LayoutLMv2Processor,
        LayoutLMv2Tokenizer,
    )
    from .models.layoutxlm import LayoutXLMProcessor
    from .models.led import LED_PRETRAINED_CONFIG_ARCHIVE_MAP, LEDConfig, LEDTokenizer
    from .models.longformer import LONGFORMER_PRETRAINED_CONFIG_ARCHIVE_MAP, LongformerConfig, LongformerTokenizer
    from .models.luke import LUKE_PRETRAINED_CONFIG_ARCHIVE_MAP, LukeConfig, LukeTokenizer
    from .models.lxmert import LXMERT_PRETRAINED_CONFIG_ARCHIVE_MAP, LxmertConfig, LxmertTokenizer
    from .models.m2m_100 import M2M_100_PRETRAINED_CONFIG_ARCHIVE_MAP, M2M100Config
    from .models.marian import MarianConfig
    from .models.maskformer import MASKFORMER_PRETRAINED_CONFIG_ARCHIVE_MAP, MaskFormerConfig
    from .models.mbart import MBartConfig
    from .models.megatron_bert import MEGATRON_BERT_PRETRAINED_CONFIG_ARCHIVE_MAP, MegatronBertConfig
    from .models.mmbt import MMBTConfig
    from .models.mobilebert import MOBILEBERT_PRETRAINED_CONFIG_ARCHIVE_MAP, MobileBertConfig, MobileBertTokenizer
    from .models.mpnet import MPNET_PRETRAINED_CONFIG_ARCHIVE_MAP, MPNetConfig, MPNetTokenizer
    from .models.mt5 import MT5Config
    from .models.nystromformer import NYSTROMFORMER_PRETRAINED_CONFIG_ARCHIVE_MAP, NystromformerConfig
    from .models.openai import OPENAI_GPT_PRETRAINED_CONFIG_ARCHIVE_MAP, OpenAIGPTConfig, OpenAIGPTTokenizer
    from .models.pegasus import PEGASUS_PRETRAINED_CONFIG_ARCHIVE_MAP, PegasusConfig, PegasusTokenizer
    from .models.perceiver import PERCEIVER_PRETRAINED_CONFIG_ARCHIVE_MAP, PerceiverConfig, PerceiverTokenizer
    from .models.phobert import PhobertTokenizer
    from .models.plbart import PLBART_PRETRAINED_CONFIG_ARCHIVE_MAP, PLBartConfig
    from .models.poolformer import POOLFORMER_PRETRAINED_CONFIG_ARCHIVE_MAP, PoolFormerConfig
    from .models.prophetnet import PROPHETNET_PRETRAINED_CONFIG_ARCHIVE_MAP, ProphetNetConfig, ProphetNetTokenizer
    from .models.qdqbert import QDQBERT_PRETRAINED_CONFIG_ARCHIVE_MAP, QDQBertConfig
    from .models.rag import RagConfig, RagRetriever, RagTokenizer
    from .models.realm import REALM_PRETRAINED_CONFIG_ARCHIVE_MAP, RealmConfig, RealmTokenizer
    from .models.reformer import REFORMER_PRETRAINED_CONFIG_ARCHIVE_MAP, ReformerConfig
    from .models.rembert import REMBERT_PRETRAINED_CONFIG_ARCHIVE_MAP, RemBertConfig
    from .models.retribert import RETRIBERT_PRETRAINED_CONFIG_ARCHIVE_MAP, RetriBertConfig, RetriBertTokenizer
    from .models.roberta import ROBERTA_PRETRAINED_CONFIG_ARCHIVE_MAP, RobertaConfig, RobertaTokenizer
    from .models.roformer import ROFORMER_PRETRAINED_CONFIG_ARCHIVE_MAP, RoFormerConfig, RoFormerTokenizer
    from .models.segformer import SEGFORMER_PRETRAINED_CONFIG_ARCHIVE_MAP, SegformerConfig
    from .models.sew import SEW_PRETRAINED_CONFIG_ARCHIVE_MAP, SEWConfig
    from .models.sew_d import SEW_D_PRETRAINED_CONFIG_ARCHIVE_MAP, SEWDConfig
    from .models.speech_encoder_decoder import SpeechEncoderDecoderConfig
    from .models.speech_to_text import SPEECH_TO_TEXT_PRETRAINED_CONFIG_ARCHIVE_MAP, Speech2TextConfig
    from .models.speech_to_text_2 import (
        SPEECH_TO_TEXT_2_PRETRAINED_CONFIG_ARCHIVE_MAP,
        Speech2Text2Config,
        Speech2Text2Processor,
        Speech2Text2Tokenizer,
    )
    from .models.splinter import SPLINTER_PRETRAINED_CONFIG_ARCHIVE_MAP, SplinterConfig, SplinterTokenizer
    from .models.squeezebert import SQUEEZEBERT_PRETRAINED_CONFIG_ARCHIVE_MAP, SqueezeBertConfig, SqueezeBertTokenizer
    from .models.swin import SWIN_PRETRAINED_CONFIG_ARCHIVE_MAP, SwinConfig
    from .models.t5 import T5_PRETRAINED_CONFIG_ARCHIVE_MAP, T5Config
    from .models.tapas import TAPAS_PRETRAINED_CONFIG_ARCHIVE_MAP, TapasConfig, TapasTokenizer
    from .models.transfo_xl import (
        TRANSFO_XL_PRETRAINED_CONFIG_ARCHIVE_MAP,
        TransfoXLConfig,
        TransfoXLCorpus,
        TransfoXLTokenizer,
    )
    from .models.trocr import TROCR_PRETRAINED_CONFIG_ARCHIVE_MAP, TrOCRConfig, TrOCRProcessor
    from .models.unispeech import UNISPEECH_PRETRAINED_CONFIG_ARCHIVE_MAP, UniSpeechConfig
    from .models.unispeech_sat import UNISPEECH_SAT_PRETRAINED_CONFIG_ARCHIVE_MAP, UniSpeechSatConfig
    from .models.vilt import VILT_PRETRAINED_CONFIG_ARCHIVE_MAP, ViltConfig, ViltFeatureExtractor, ViltProcessor
    from .models.vision_encoder_decoder import VisionEncoderDecoderConfig
    from .models.vision_text_dual_encoder import VisionTextDualEncoderConfig, VisionTextDualEncoderProcessor
    from .models.visual_bert import VISUAL_BERT_PRETRAINED_CONFIG_ARCHIVE_MAP, VisualBertConfig
    from .models.vit import VIT_PRETRAINED_CONFIG_ARCHIVE_MAP, ViTConfig
    from .models.vit_mae import VIT_MAE_PRETRAINED_CONFIG_ARCHIVE_MAP, ViTMAEConfig
    from .models.wav2vec2 import (
        WAV_2_VEC_2_PRETRAINED_CONFIG_ARCHIVE_MAP,
        Wav2Vec2Config,
        Wav2Vec2CTCTokenizer,
        Wav2Vec2FeatureExtractor,
        Wav2Vec2Processor,
        Wav2Vec2Tokenizer,
    )
    from .models.wav2vec2_phoneme import Wav2Vec2PhonemeCTCTokenizer
    from .models.wav2vec2_with_lm import Wav2Vec2ProcessorWithLM
    from .models.wavlm import WAVLM_PRETRAINED_CONFIG_ARCHIVE_MAP, WavLMConfig
    from .models.xglm import XGLM_PRETRAINED_CONFIG_ARCHIVE_MAP, XGLMConfig
    from .models.xlm import XLM_PRETRAINED_CONFIG_ARCHIVE_MAP, XLMConfig, XLMTokenizer
    from .models.xlm_prophetnet import XLM_PROPHETNET_PRETRAINED_CONFIG_ARCHIVE_MAP, XLMProphetNetConfig
    from .models.xlm_roberta import XLM_ROBERTA_PRETRAINED_CONFIG_ARCHIVE_MAP, XLMRobertaConfig
    from .models.xlm_roberta_xl import XLM_ROBERTA_XL_PRETRAINED_CONFIG_ARCHIVE_MAP, XLMRobertaXLConfig
    from .models.xlnet import XLNET_PRETRAINED_CONFIG_ARCHIVE_MAP, XLNetConfig
    from .models.yoso import YOSO_PRETRAINED_CONFIG_ARCHIVE_MAP, YosoConfig

    # Pipelines
    from .pipelines import (
        AudioClassificationPipeline,
        AutomaticSpeechRecognitionPipeline,
        Conversation,
        ConversationalPipeline,
        CsvPipelineDataFormat,
        FeatureExtractionPipeline,
        FillMaskPipeline,
        ImageClassificationPipeline,
        ImageSegmentationPipeline,
        JsonPipelineDataFormat,
        NerPipeline,
        ObjectDetectionPipeline,
        PipedPipelineDataFormat,
        Pipeline,
        PipelineDataFormat,
        QuestionAnsweringPipeline,
        SummarizationPipeline,
        TableQuestionAnsweringPipeline,
        Text2TextGenerationPipeline,
        TextClassificationPipeline,
        TextGenerationPipeline,
        TokenClassificationPipeline,
        TranslationPipeline,
        ZeroShotClassificationPipeline,
        ZeroShotImageClassificationPipeline,
        pipeline,
    )
    from .processing_utils import ProcessorMixin

    # Tokenization
    from .tokenization_utils import PreTrainedTokenizer
    from .tokenization_utils_base import (
        AddedToken,
        BatchEncoding,
        CharSpan,
        PreTrainedTokenizerBase,
        SpecialTokensMixin,
        TokenSpan,
    )

    # Trainer
    from .trainer_callback import (
        DefaultFlowCallback,
        EarlyStoppingCallback,
        PrinterCallback,
        ProgressCallback,
        TrainerCallback,
        TrainerControl,
        TrainerState,
    )
    from .trainer_utils import EvalPrediction, IntervalStrategy, SchedulerType, set_seed
    from .training_args import TrainingArguments
    from .training_args_seq2seq import Seq2SeqTrainingArguments
    from .training_args_tf import TFTrainingArguments
    from .utils import logging

    if is_sentencepiece_available():
        from .models.albert import AlbertTokenizer
        from .models.barthez import BarthezTokenizer
        from .models.bartpho import BartphoTokenizer
        from .models.bert_generation import BertGenerationTokenizer
        from .models.big_bird import BigBirdTokenizer
        from .models.camembert import CamembertTokenizer
        from .models.deberta_v2 import DebertaV2Tokenizer
        from .models.layoutxlm import LayoutXLMTokenizer
        from .models.m2m_100 import M2M100Tokenizer
        from .models.marian import MarianTokenizer
        from .models.mbart import MBart50Tokenizer, MBartTokenizer
        from .models.mluke import MLukeTokenizer
        from .models.mt5 import MT5Tokenizer
        from .models.pegasus import PegasusTokenizer
        from .models.plbart import PLBartTokenizer
        from .models.reformer import ReformerTokenizer
        from .models.rembert import RemBertTokenizer
        from .models.speech_to_text import Speech2TextTokenizer
        from .models.t5 import T5Tokenizer
        from .models.xglm import XGLMTokenizer
        from .models.xlm_prophetnet import XLMProphetNetTokenizer
        from .models.xlm_roberta import XLMRobertaTokenizer
        from .models.xlnet import XLNetTokenizer
    else:
        from .utils.dummy_sentencepiece_objects import *

    if is_tokenizers_available():
        from .models.albert import AlbertTokenizerFast
        from .models.bart import BartTokenizerFast
        from .models.barthez import BarthezTokenizerFast
        from .models.bert import BertTokenizerFast
        from .models.big_bird import BigBirdTokenizerFast
        from .models.blenderbot import BlenderbotTokenizerFast
        from .models.blenderbot_small import BlenderbotSmallTokenizerFast
        from .models.camembert import CamembertTokenizerFast
        from .models.clip import CLIPTokenizerFast
        from .models.convbert import ConvBertTokenizerFast
        from .models.deberta import DebertaTokenizerFast
        from .models.distilbert import DistilBertTokenizerFast
        from .models.dpr import DPRContextEncoderTokenizerFast, DPRQuestionEncoderTokenizerFast, DPRReaderTokenizerFast
        from .models.electra import ElectraTokenizerFast
        from .models.fnet import FNetTokenizerFast
        from .models.funnel import FunnelTokenizerFast
        from .models.gpt2 import GPT2TokenizerFast
        from .models.herbert import HerbertTokenizerFast
        from .models.layoutlm import LayoutLMTokenizerFast
        from .models.layoutlmv2 import LayoutLMv2TokenizerFast
        from .models.layoutxlm import LayoutXLMTokenizerFast
        from .models.led import LEDTokenizerFast
        from .models.longformer import LongformerTokenizerFast
        from .models.lxmert import LxmertTokenizerFast
        from .models.mbart import MBartTokenizerFast
        from .models.mbart50 import MBart50TokenizerFast
        from .models.mobilebert import MobileBertTokenizerFast
        from .models.mpnet import MPNetTokenizerFast
        from .models.mt5 import MT5TokenizerFast
        from .models.openai import OpenAIGPTTokenizerFast
        from .models.pegasus import PegasusTokenizerFast
        from .models.realm import RealmTokenizerFast
        from .models.reformer import ReformerTokenizerFast
        from .models.rembert import RemBertTokenizerFast
        from .models.retribert import RetriBertTokenizerFast
        from .models.roberta import RobertaTokenizerFast
        from .models.roformer import RoFormerTokenizerFast
        from .models.splinter import SplinterTokenizerFast
        from .models.squeezebert import SqueezeBertTokenizerFast
        from .models.t5 import T5TokenizerFast
        from .models.xglm import XGLMTokenizerFast
        from .models.xlm_roberta import XLMRobertaTokenizerFast
        from .models.xlnet import XLNetTokenizerFast
        from .tokenization_utils_fast import PreTrainedTokenizerFast

    else:
        from .utils.dummy_tokenizers_objects import *

    if is_sentencepiece_available() and is_tokenizers_available():
        from .convert_slow_tokenizer import SLOW_TO_FAST_CONVERTERS, convert_slow_tokenizer
    else:
        from .utils.dummies_sentencepiece_and_tokenizers_objects import *

    if is_speech_available():
        from .models.speech_to_text import Speech2TextFeatureExtractor
    else:
        from .utils.dummy_speech_objects import *

    if is_speech_available() and is_sentencepiece_available():
        from .models.speech_to_text import Speech2TextProcessor
    else:
        from .utils.dummy_sentencepiece_and_speech_objects import *

    if is_vision_available():
        from .image_utils import ImageFeatureExtractionMixin
        from .models.beit import BeitFeatureExtractor
        from .models.clip import CLIPFeatureExtractor, CLIPProcessor
        from .models.convnext import ConvNextFeatureExtractor
        from .models.deit import DeiTFeatureExtractor
        from .models.detr import DetrFeatureExtractor
        from .models.imagegpt import ImageGPTFeatureExtractor
        from .models.layoutlmv2 import LayoutLMv2FeatureExtractor, LayoutLMv2Processor
        from .models.layoutxlm import LayoutXLMProcessor
        from .models.maskformer import MaskFormerFeatureExtractor
        from .models.perceiver import PerceiverFeatureExtractor
        from .models.poolformer import PoolFormerFeatureExtractor
        from .models.segformer import SegformerFeatureExtractor
        from .models.vilt import ViltFeatureExtractor, ViltProcessor
        from .models.vit import ViTFeatureExtractor
    else:
        from .utils.dummy_vision_objects import *

    # Modeling
    if is_timm_available() and is_vision_available():
        from .models.detr import (
            DETR_PRETRAINED_MODEL_ARCHIVE_LIST,
            DetrForObjectDetection,
            DetrForSegmentation,
            DetrModel,
            DetrPreTrainedModel,
        )
    else:
        from .utils.dummy_timm_objects import *

    if is_scatter_available():
        from .models.tapas import (
            TAPAS_PRETRAINED_MODEL_ARCHIVE_LIST,
            TapasForMaskedLM,
            TapasForQuestionAnswering,
            TapasForSequenceClassification,
            TapasModel,
            TapasPreTrainedModel,
            load_tf_weights_in_tapas,
        )
    else:
        from .utils.dummy_scatter_objects import *

    if is_torch_available() and is_pytorch_quantization_available():
        from .models.qdqbert import (
            QDQBERT_PRETRAINED_MODEL_ARCHIVE_LIST,
            QDQBertForMaskedLM,
            QDQBertForMultipleChoice,
            QDQBertForNextSentencePrediction,
            QDQBertForQuestionAnswering,
            QDQBertForSequenceClassification,
            QDQBertForTokenClassification,
            QDQBertLayer,
            QDQBertLMHeadModel,
            QDQBertModel,
            QDQBertPreTrainedModel,
            load_tf_weights_in_qdqbert,
        )
    else:
        from .utils.dummy_pytorch_quantization_and_torch_objects import *

    if is_torch_available():
        # Benchmarks
        from .benchmark.benchmark import PyTorchBenchmark
        from .benchmark.benchmark_args import PyTorchBenchmarkArguments
        from .data.datasets import (
            GlueDataset,
            GlueDataTrainingArguments,
            LineByLineTextDataset,
            LineByLineWithRefDataset,
            LineByLineWithSOPTextDataset,
            SquadDataset,
            SquadDataTrainingArguments,
            TextDataset,
            TextDatasetForNextSentencePrediction,
        )
        from .generation_beam_constraints import Constraint, ConstraintListState, PhrasalConstraint
        from .generation_beam_search import BeamScorer, BeamSearchScorer, ConstrainedBeamSearchScorer
        from .generation_logits_process import (
            ForcedBOSTokenLogitsProcessor,
            ForcedEOSTokenLogitsProcessor,
            HammingDiversityLogitsProcessor,
            InfNanRemoveLogitsProcessor,
            LogitsProcessor,
            LogitsProcessorList,
            LogitsWarper,
            MinLengthLogitsProcessor,
            NoBadWordsLogitsProcessor,
            NoRepeatNGramLogitsProcessor,
            PrefixConstrainedLogitsProcessor,
            RepetitionPenaltyLogitsProcessor,
            TemperatureLogitsWarper,
            TopKLogitsWarper,
            TopPLogitsWarper,
        )
        from .generation_stopping_criteria import (
            MaxLengthCriteria,
            MaxTimeCriteria,
            StoppingCriteria,
            StoppingCriteriaList,
        )
        from .generation_utils import top_k_top_p_filtering
        from .modeling_utils import Conv1D, PreTrainedModel, apply_chunking_to_forward, prune_layer
        from .models.albert import (
            ALBERT_PRETRAINED_MODEL_ARCHIVE_LIST,
            AlbertForMaskedLM,
            AlbertForMultipleChoice,
            AlbertForPreTraining,
            AlbertForQuestionAnswering,
            AlbertForSequenceClassification,
            AlbertForTokenClassification,
            AlbertModel,
            AlbertPreTrainedModel,
            load_tf_weights_in_albert,
        )
        from .models.auto import (
            MODEL_FOR_AUDIO_CLASSIFICATION_MAPPING,
            MODEL_FOR_AUDIO_XVECTOR_MAPPING,
            MODEL_FOR_CAUSAL_IMAGE_MODELING_MAPPING,
            MODEL_FOR_CAUSAL_LM_MAPPING,
            MODEL_FOR_CTC_MAPPING,
            MODEL_FOR_IMAGE_CLASSIFICATION_MAPPING,
            MODEL_FOR_IMAGE_SEGMENTATION_MAPPING,
            MODEL_FOR_MASKED_IMAGE_MODELING_MAPPING,
            MODEL_FOR_MASKED_LM_MAPPING,
            MODEL_FOR_MULTIPLE_CHOICE_MAPPING,
            MODEL_FOR_NEXT_SENTENCE_PREDICTION_MAPPING,
            MODEL_FOR_OBJECT_DETECTION_MAPPING,
            MODEL_FOR_PRETRAINING_MAPPING,
            MODEL_FOR_QUESTION_ANSWERING_MAPPING,
            MODEL_FOR_SEMANTIC_SEGMENTATION_MAPPING,
            MODEL_FOR_SEQ_TO_SEQ_CAUSAL_LM_MAPPING,
            MODEL_FOR_SEQUENCE_CLASSIFICATION_MAPPING,
            MODEL_FOR_SPEECH_SEQ_2_SEQ_MAPPING,
            MODEL_FOR_TABLE_QUESTION_ANSWERING_MAPPING,
            MODEL_FOR_TOKEN_CLASSIFICATION_MAPPING,
            MODEL_FOR_VISION_2_SEQ_MAPPING,
            MODEL_MAPPING,
            MODEL_WITH_LM_HEAD_MAPPING,
            AutoModel,
            AutoModelForAudioClassification,
            AutoModelForAudioFrameClassification,
            AutoModelForAudioXVector,
            AutoModelForCausalLM,
            AutoModelForCTC,
            AutoModelForImageClassification,
            AutoModelForImageSegmentation,
            AutoModelForMaskedImageModeling,
            AutoModelForMaskedLM,
            AutoModelForMultipleChoice,
            AutoModelForNextSentencePrediction,
            AutoModelForObjectDetection,
            AutoModelForPreTraining,
            AutoModelForQuestionAnswering,
            AutoModelForSemanticSegmentation,
            AutoModelForSeq2SeqLM,
            AutoModelForSequenceClassification,
            AutoModelForSpeechSeq2Seq,
            AutoModelForTableQuestionAnswering,
            AutoModelForTokenClassification,
            AutoModelForVision2Seq,
            AutoModelWithLMHead,
        )
        from .models.bart import (
            BART_PRETRAINED_MODEL_ARCHIVE_LIST,
            BartForCausalLM,
            BartForConditionalGeneration,
            BartForQuestionAnswering,
            BartForSequenceClassification,
            BartModel,
            BartPretrainedModel,
            PretrainedBartModel,
        )
        from .models.beit import (
            BEIT_PRETRAINED_MODEL_ARCHIVE_LIST,
            BeitForImageClassification,
            BeitForMaskedImageModeling,
            BeitForSemanticSegmentation,
            BeitModel,
            BeitPreTrainedModel,
        )
        from .models.bert import (
            BERT_PRETRAINED_MODEL_ARCHIVE_LIST,
            BertForMaskedLM,
            BertForMultipleChoice,
            BertForNextSentencePrediction,
            BertForPreTraining,
            BertForQuestionAnswering,
            BertForSequenceClassification,
            BertForTokenClassification,
            BertLayer,
            BertLMHeadModel,
            BertModel,
            BertPreTrainedModel,
            load_tf_weights_in_bert,
        )
        from .models.bert_generation import (
            BertGenerationDecoder,
            BertGenerationEncoder,
            BertGenerationPreTrainedModel,
            load_tf_weights_in_bert_generation,
        )
        from .models.big_bird import (
            BIG_BIRD_PRETRAINED_MODEL_ARCHIVE_LIST,
            BigBirdForCausalLM,
            BigBirdForMaskedLM,
            BigBirdForMultipleChoice,
            BigBirdForPreTraining,
            BigBirdForQuestionAnswering,
            BigBirdForSequenceClassification,
            BigBirdForTokenClassification,
            BigBirdLayer,
            BigBirdModel,
            BigBirdPreTrainedModel,
            load_tf_weights_in_big_bird,
        )
        from .models.bigbird_pegasus import (
            BIGBIRD_PEGASUS_PRETRAINED_MODEL_ARCHIVE_LIST,
            BigBirdPegasusForCausalLM,
            BigBirdPegasusForConditionalGeneration,
            BigBirdPegasusForQuestionAnswering,
            BigBirdPegasusForSequenceClassification,
            BigBirdPegasusModel,
            BigBirdPegasusPreTrainedModel,
        )
        from .models.blenderbot import (
            BLENDERBOT_PRETRAINED_MODEL_ARCHIVE_LIST,
            BlenderbotForCausalLM,
            BlenderbotForConditionalGeneration,
            BlenderbotModel,
            BlenderbotPreTrainedModel,
        )
        from .models.blenderbot_small import (
            BLENDERBOT_SMALL_PRETRAINED_MODEL_ARCHIVE_LIST,
            BlenderbotSmallForCausalLM,
            BlenderbotSmallForConditionalGeneration,
            BlenderbotSmallModel,
            BlenderbotSmallPreTrainedModel,
        )
        from .models.camembert import (
            CAMEMBERT_PRETRAINED_MODEL_ARCHIVE_LIST,
            CamembertForCausalLM,
            CamembertForMaskedLM,
            CamembertForMultipleChoice,
            CamembertForQuestionAnswering,
            CamembertForSequenceClassification,
            CamembertForTokenClassification,
            CamembertModel,
        )
        from .models.canine import (
            CANINE_PRETRAINED_MODEL_ARCHIVE_LIST,
            CanineForMultipleChoice,
            CanineForQuestionAnswering,
            CanineForSequenceClassification,
            CanineForTokenClassification,
            CanineLayer,
            CanineModel,
            CaninePreTrainedModel,
            load_tf_weights_in_canine,
        )
        from .models.clip import (
            CLIP_PRETRAINED_MODEL_ARCHIVE_LIST,
            CLIPModel,
            CLIPPreTrainedModel,
            CLIPTextModel,
            CLIPVisionModel,
        )
        from .models.convbert import (
            CONVBERT_PRETRAINED_MODEL_ARCHIVE_LIST,
            ConvBertForMaskedLM,
            ConvBertForMultipleChoice,
            ConvBertForQuestionAnswering,
            ConvBertForSequenceClassification,
            ConvBertForTokenClassification,
            ConvBertLayer,
            ConvBertModel,
            ConvBertPreTrainedModel,
            load_tf_weights_in_convbert,
        )
        from .models.convnext import (
            CONVNEXT_PRETRAINED_MODEL_ARCHIVE_LIST,
            ConvNextForImageClassification,
            ConvNextModel,
            ConvNextPreTrainedModel,
        )
        from .models.ctrl import (
            CTRL_PRETRAINED_MODEL_ARCHIVE_LIST,
            CTRLForSequenceClassification,
            CTRLLMHeadModel,
            CTRLModel,
            CTRLPreTrainedModel,
        )
        from .models.data2vec import (
            DATA2VEC_AUDIO_PRETRAINED_MODEL_ARCHIVE_LIST,
            DATA2VEC_TEXT_PRETRAINED_MODEL_ARCHIVE_LIST,
            Data2VecAudioForAudioFrameClassification,
            Data2VecAudioForCTC,
            Data2VecAudioForSequenceClassification,
            Data2VecAudioForXVector,
            Data2VecAudioModel,
            Data2VecAudioPreTrainedModel,
            Data2VecTextForCausalLM,
            Data2VecTextForMaskedLM,
            Data2VecTextForMultipleChoice,
            Data2VecTextForQuestionAnswering,
            Data2VecTextForSequenceClassification,
            Data2VecTextForTokenClassification,
            Data2VecTextModel,
            Data2VecTextPreTrainedModel,
        )
        from .models.deberta import (
            DEBERTA_PRETRAINED_MODEL_ARCHIVE_LIST,
            DebertaForMaskedLM,
            DebertaForQuestionAnswering,
            DebertaForSequenceClassification,
            DebertaForTokenClassification,
            DebertaModel,
            DebertaPreTrainedModel,
        )
        from .models.deberta_v2 import (
            DEBERTA_V2_PRETRAINED_MODEL_ARCHIVE_LIST,
            DebertaV2ForMaskedLM,
            DebertaV2ForQuestionAnswering,
            DebertaV2ForSequenceClassification,
            DebertaV2ForTokenClassification,
            DebertaV2Model,
            DebertaV2PreTrainedModel,
        )
        from .models.deit import (
            DEIT_PRETRAINED_MODEL_ARCHIVE_LIST,
            DeiTForImageClassification,
            DeiTForImageClassificationWithTeacher,
            DeiTForMaskedImageModeling,
            DeiTModel,
            DeiTPreTrainedModel,
        )
        from .models.distilbert import (
            DISTILBERT_PRETRAINED_MODEL_ARCHIVE_LIST,
            DistilBertForMaskedLM,
            DistilBertForMultipleChoice,
            DistilBertForQuestionAnswering,
            DistilBertForSequenceClassification,
            DistilBertForTokenClassification,
            DistilBertModel,
            DistilBertPreTrainedModel,
        )
        from .models.dpr import (
            DPR_CONTEXT_ENCODER_PRETRAINED_MODEL_ARCHIVE_LIST,
            DPR_QUESTION_ENCODER_PRETRAINED_MODEL_ARCHIVE_LIST,
            DPR_READER_PRETRAINED_MODEL_ARCHIVE_LIST,
            DPRContextEncoder,
            DPRPretrainedContextEncoder,
            DPRPreTrainedModel,
            DPRPretrainedQuestionEncoder,
            DPRPretrainedReader,
            DPRQuestionEncoder,
            DPRReader,
        )
        from .models.electra import (
            ELECTRA_PRETRAINED_MODEL_ARCHIVE_LIST,
            ElectraForCausalLM,
            ElectraForMaskedLM,
            ElectraForMultipleChoice,
            ElectraForPreTraining,
            ElectraForQuestionAnswering,
            ElectraForSequenceClassification,
            ElectraForTokenClassification,
            ElectraModel,
            ElectraPreTrainedModel,
            load_tf_weights_in_electra,
        )
        from .models.encoder_decoder import EncoderDecoderModel
        from .models.flaubert import (
            FLAUBERT_PRETRAINED_MODEL_ARCHIVE_LIST,
            FlaubertForMultipleChoice,
            FlaubertForQuestionAnswering,
            FlaubertForQuestionAnsweringSimple,
            FlaubertForSequenceClassification,
            FlaubertForTokenClassification,
            FlaubertModel,
            FlaubertWithLMHeadModel,
        )
        from .models.fnet import (
            FNET_PRETRAINED_MODEL_ARCHIVE_LIST,
            FNetForMaskedLM,
            FNetForMultipleChoice,
            FNetForNextSentencePrediction,
            FNetForPreTraining,
            FNetForQuestionAnswering,
            FNetForSequenceClassification,
            FNetForTokenClassification,
            FNetLayer,
            FNetModel,
            FNetPreTrainedModel,
        )
        from .models.fsmt import FSMTForConditionalGeneration, FSMTModel, PretrainedFSMTModel
        from .models.funnel import (
            FUNNEL_PRETRAINED_MODEL_ARCHIVE_LIST,
            FunnelBaseModel,
            FunnelForMaskedLM,
            FunnelForMultipleChoice,
            FunnelForPreTraining,
            FunnelForQuestionAnswering,
            FunnelForSequenceClassification,
            FunnelForTokenClassification,
            FunnelModel,
            FunnelPreTrainedModel,
            load_tf_weights_in_funnel,
        )
        from .models.gpt2 import (
            GPT2_PRETRAINED_MODEL_ARCHIVE_LIST,
            GPT2DoubleHeadsModel,
            GPT2ForSequenceClassification,
            GPT2ForTokenClassification,
            GPT2LMHeadModel,
            GPT2Model,
            GPT2PreTrainedModel,
            load_tf_weights_in_gpt2,
        )
        from .models.gpt_neo import (
            GPT_NEO_PRETRAINED_MODEL_ARCHIVE_LIST,
            GPTNeoForCausalLM,
            GPTNeoForSequenceClassification,
            GPTNeoModel,
            GPTNeoPreTrainedModel,
            load_tf_weights_in_gpt_neo,
        )
        from .models.gptj import (
            GPTJ_PRETRAINED_MODEL_ARCHIVE_LIST,
            GPTJForCausalLM,
            GPTJForQuestionAnswering,
            GPTJForSequenceClassification,
            GPTJModel,
            GPTJPreTrainedModel,
        )
        from .models.hubert import (
            HUBERT_PRETRAINED_MODEL_ARCHIVE_LIST,
            HubertForCTC,
            HubertForSequenceClassification,
            HubertModel,
            HubertPreTrainedModel,
        )
        from .models.ibert import (
            IBERT_PRETRAINED_MODEL_ARCHIVE_LIST,
            IBertForMaskedLM,
            IBertForMultipleChoice,
            IBertForQuestionAnswering,
            IBertForSequenceClassification,
            IBertForTokenClassification,
            IBertModel,
            IBertPreTrainedModel,
        )
        from .models.imagegpt import (
            IMAGEGPT_PRETRAINED_MODEL_ARCHIVE_LIST,
            ImageGPTForCausalImageModeling,
            ImageGPTForImageClassification,
            ImageGPTModel,
            ImageGPTPreTrainedModel,
            load_tf_weights_in_imagegpt,
        )
        from .models.layoutlm import (
            LAYOUTLM_PRETRAINED_MODEL_ARCHIVE_LIST,
            LayoutLMForMaskedLM,
            LayoutLMForSequenceClassification,
            LayoutLMForTokenClassification,
            LayoutLMModel,
            LayoutLMPreTrainedModel,
        )
        from .models.layoutlmv2 import (
            LAYOUTLMV2_PRETRAINED_MODEL_ARCHIVE_LIST,
            LayoutLMv2ForQuestionAnswering,
            LayoutLMv2ForSequenceClassification,
            LayoutLMv2ForTokenClassification,
            LayoutLMv2Model,
            LayoutLMv2PreTrainedModel,
        )
        from .models.led import (
            LED_PRETRAINED_MODEL_ARCHIVE_LIST,
            LEDForConditionalGeneration,
            LEDForQuestionAnswering,
            LEDForSequenceClassification,
            LEDModel,
            LEDPreTrainedModel,
        )
        from .models.longformer import (
            LONGFORMER_PRETRAINED_MODEL_ARCHIVE_LIST,
            LongformerForMaskedLM,
            LongformerForMultipleChoice,
            LongformerForQuestionAnswering,
            LongformerForSequenceClassification,
            LongformerForTokenClassification,
            LongformerModel,
            LongformerPreTrainedModel,
            LongformerSelfAttention,
        )
        from .models.luke import (
            LUKE_PRETRAINED_MODEL_ARCHIVE_LIST,
            LukeForEntityClassification,
            LukeForEntityPairClassification,
            LukeForEntitySpanClassification,
            LukeForMaskedLM,
            LukeModel,
            LukePreTrainedModel,
        )
        from .models.lxmert import (
            LxmertEncoder,
            LxmertForPreTraining,
            LxmertForQuestionAnswering,
            LxmertModel,
            LxmertPreTrainedModel,
            LxmertVisualFeatureEncoder,
            LxmertXLayer,
        )
        from .models.m2m_100 import (
            M2M_100_PRETRAINED_MODEL_ARCHIVE_LIST,
            M2M100ForConditionalGeneration,
            M2M100Model,
            M2M100PreTrainedModel,
        )
        from .models.marian import MarianForCausalLM, MarianModel, MarianMTModel
        from .models.maskformer import (
            MASKFORMER_PRETRAINED_MODEL_ARCHIVE_LIST,
            MaskFormerForInstanceSegmentation,
            MaskFormerModel,
            MaskFormerPreTrainedModel,
        )
        from .models.mbart import (
            MBartForCausalLM,
            MBartForConditionalGeneration,
            MBartForQuestionAnswering,
            MBartForSequenceClassification,
            MBartModel,
            MBartPreTrainedModel,
        )
        from .models.megatron_bert import (
            MEGATRON_BERT_PRETRAINED_MODEL_ARCHIVE_LIST,
            MegatronBertForCausalLM,
            MegatronBertForMaskedLM,
            MegatronBertForMultipleChoice,
            MegatronBertForNextSentencePrediction,
            MegatronBertForPreTraining,
            MegatronBertForQuestionAnswering,
            MegatronBertForSequenceClassification,
            MegatronBertForTokenClassification,
            MegatronBertModel,
            MegatronBertPreTrainedModel,
        )
        from .models.mmbt import MMBTForClassification, MMBTModel, ModalEmbeddings
        from .models.mobilebert import (
            MOBILEBERT_PRETRAINED_MODEL_ARCHIVE_LIST,
            MobileBertForMaskedLM,
            MobileBertForMultipleChoice,
            MobileBertForNextSentencePrediction,
            MobileBertForPreTraining,
            MobileBertForQuestionAnswering,
            MobileBertForSequenceClassification,
            MobileBertForTokenClassification,
            MobileBertLayer,
            MobileBertModel,
            MobileBertPreTrainedModel,
            load_tf_weights_in_mobilebert,
        )
        from .models.mpnet import (
            MPNET_PRETRAINED_MODEL_ARCHIVE_LIST,
            MPNetForMaskedLM,
            MPNetForMultipleChoice,
            MPNetForQuestionAnswering,
            MPNetForSequenceClassification,
            MPNetForTokenClassification,
            MPNetLayer,
            MPNetModel,
            MPNetPreTrainedModel,
        )
        from .models.mt5 import MT5EncoderModel, MT5ForConditionalGeneration, MT5Model
        from .models.nystromformer import (
            NYSTROMFORMER_PRETRAINED_MODEL_ARCHIVE_LIST,
            NystromformerForMaskedLM,
            NystromformerForMultipleChoice,
            NystromformerForQuestionAnswering,
            NystromformerForSequenceClassification,
            NystromformerForTokenClassification,
            NystromformerLayer,
            NystromformerModel,
            NystromformerPreTrainedModel,
        )
        from .models.openai import (
            OPENAI_GPT_PRETRAINED_MODEL_ARCHIVE_LIST,
            OpenAIGPTDoubleHeadsModel,
            OpenAIGPTForSequenceClassification,
            OpenAIGPTLMHeadModel,
            OpenAIGPTModel,
            OpenAIGPTPreTrainedModel,
            load_tf_weights_in_openai_gpt,
        )
        from .models.pegasus import (
            PegasusForCausalLM,
            PegasusForConditionalGeneration,
            PegasusModel,
            PegasusPreTrainedModel,
        )
        from .models.perceiver import (
            PERCEIVER_PRETRAINED_MODEL_ARCHIVE_LIST,
            PerceiverForImageClassificationConvProcessing,
            PerceiverForImageClassificationFourier,
            PerceiverForImageClassificationLearned,
            PerceiverForMaskedLM,
            PerceiverForMultimodalAutoencoding,
            PerceiverForOpticalFlow,
            PerceiverForSequenceClassification,
            PerceiverLayer,
            PerceiverModel,
            PerceiverPreTrainedModel,
        )
        from .models.plbart import (
            PLBART_PRETRAINED_MODEL_ARCHIVE_LIST,
            PLBartForCausalLM,
            PLBartForConditionalGeneration,
            PLBartForSequenceClassification,
            PLBartModel,
            PLBartPreTrainedModel,
        )
        from .models.poolformer import (
            POOLFORMER_PRETRAINED_MODEL_ARCHIVE_LIST,
            PoolFormerForImageClassification,
            PoolFormerModel,
            PoolFormerPreTrainedModel,
        )
        from .models.prophetnet import (
            PROPHETNET_PRETRAINED_MODEL_ARCHIVE_LIST,
            ProphetNetDecoder,
            ProphetNetEncoder,
            ProphetNetForCausalLM,
            ProphetNetForConditionalGeneration,
            ProphetNetModel,
            ProphetNetPreTrainedModel,
        )
        from .models.rag import RagModel, RagPreTrainedModel, RagSequenceForGeneration, RagTokenForGeneration
        from .models.realm import (
            REALM_PRETRAINED_MODEL_ARCHIVE_LIST,
            RealmEmbedder,
            RealmForOpenQA,
            RealmKnowledgeAugEncoder,
            RealmPreTrainedModel,
            RealmReader,
            RealmRetriever,
            RealmScorer,
            load_tf_weights_in_realm,
        )
        from .models.reformer import (
            REFORMER_PRETRAINED_MODEL_ARCHIVE_LIST,
            ReformerAttention,
            ReformerForMaskedLM,
            ReformerForQuestionAnswering,
            ReformerForSequenceClassification,
            ReformerLayer,
            ReformerModel,
            ReformerModelWithLMHead,
            ReformerPreTrainedModel,
        )
        from .models.rembert import (
            REMBERT_PRETRAINED_MODEL_ARCHIVE_LIST,
            RemBertForCausalLM,
            RemBertForMaskedLM,
            RemBertForMultipleChoice,
            RemBertForQuestionAnswering,
            RemBertForSequenceClassification,
            RemBertForTokenClassification,
            RemBertLayer,
            RemBertModel,
            RemBertPreTrainedModel,
            load_tf_weights_in_rembert,
        )
        from .models.retribert import RETRIBERT_PRETRAINED_MODEL_ARCHIVE_LIST, RetriBertModel, RetriBertPreTrainedModel
        from .models.roberta import (
            ROBERTA_PRETRAINED_MODEL_ARCHIVE_LIST,
            RobertaForCausalLM,
            RobertaForMaskedLM,
            RobertaForMultipleChoice,
            RobertaForQuestionAnswering,
            RobertaForSequenceClassification,
            RobertaForTokenClassification,
            RobertaModel,
            RobertaPreTrainedModel,
        )
        from .models.roformer import (
            ROFORMER_PRETRAINED_MODEL_ARCHIVE_LIST,
            RoFormerForCausalLM,
            RoFormerForMaskedLM,
            RoFormerForMultipleChoice,
            RoFormerForQuestionAnswering,
            RoFormerForSequenceClassification,
            RoFormerForTokenClassification,
            RoFormerLayer,
            RoFormerModel,
            RoFormerPreTrainedModel,
            load_tf_weights_in_roformer,
        )
        from .models.segformer import (
            SEGFORMER_PRETRAINED_MODEL_ARCHIVE_LIST,
            SegformerDecodeHead,
            SegformerForImageClassification,
            SegformerForSemanticSegmentation,
            SegformerLayer,
            SegformerModel,
            SegformerPreTrainedModel,
        )
        from .models.sew import (
            SEW_PRETRAINED_MODEL_ARCHIVE_LIST,
            SEWForCTC,
            SEWForSequenceClassification,
            SEWModel,
            SEWPreTrainedModel,
        )
        from .models.sew_d import (
            SEW_D_PRETRAINED_MODEL_ARCHIVE_LIST,
            SEWDForCTC,
            SEWDForSequenceClassification,
            SEWDModel,
            SEWDPreTrainedModel,
        )
        from .models.speech_encoder_decoder import SpeechEncoderDecoderModel
        from .models.speech_to_text import (
            SPEECH_TO_TEXT_PRETRAINED_MODEL_ARCHIVE_LIST,
            Speech2TextForConditionalGeneration,
            Speech2TextModel,
            Speech2TextPreTrainedModel,
        )
        from .models.speech_to_text_2 import Speech2Text2ForCausalLM, Speech2Text2PreTrainedModel
        from .models.splinter import (
            SPLINTER_PRETRAINED_MODEL_ARCHIVE_LIST,
            SplinterForQuestionAnswering,
            SplinterLayer,
            SplinterModel,
            SplinterPreTrainedModel,
        )
        from .models.squeezebert import (
            SQUEEZEBERT_PRETRAINED_MODEL_ARCHIVE_LIST,
            SqueezeBertForMaskedLM,
            SqueezeBertForMultipleChoice,
            SqueezeBertForQuestionAnswering,
            SqueezeBertForSequenceClassification,
            SqueezeBertForTokenClassification,
            SqueezeBertModel,
            SqueezeBertModule,
            SqueezeBertPreTrainedModel,
        )
        from .models.swin import (
            SWIN_PRETRAINED_MODEL_ARCHIVE_LIST,
            SwinForImageClassification,
            SwinForMaskedImageModeling,
            SwinModel,
            SwinPreTrainedModel,
        )
        from .models.t5 import (
            T5_PRETRAINED_MODEL_ARCHIVE_LIST,
            T5EncoderModel,
            T5ForConditionalGeneration,
            T5Model,
            T5PreTrainedModel,
            load_tf_weights_in_t5,
        )
        from .models.transfo_xl import (
            TRANSFO_XL_PRETRAINED_MODEL_ARCHIVE_LIST,
            AdaptiveEmbedding,
            TransfoXLForSequenceClassification,
            TransfoXLLMHeadModel,
            TransfoXLModel,
            TransfoXLPreTrainedModel,
            load_tf_weights_in_transfo_xl,
        )
        from .models.trocr import TROCR_PRETRAINED_MODEL_ARCHIVE_LIST, TrOCRForCausalLM, TrOCRPreTrainedModel
        from .models.unispeech import (
            UNISPEECH_PRETRAINED_MODEL_ARCHIVE_LIST,
            UniSpeechForCTC,
            UniSpeechForPreTraining,
            UniSpeechForSequenceClassification,
            UniSpeechModel,
            UniSpeechPreTrainedModel,
        )
        from .models.unispeech_sat import (
            UNISPEECH_SAT_PRETRAINED_MODEL_ARCHIVE_LIST,
            UniSpeechSatForAudioFrameClassification,
            UniSpeechSatForCTC,
            UniSpeechSatForPreTraining,
            UniSpeechSatForSequenceClassification,
            UniSpeechSatForXVector,
            UniSpeechSatModel,
            UniSpeechSatPreTrainedModel,
        )
        from .models.vilt import (
            VILT_PRETRAINED_MODEL_ARCHIVE_LIST,
            ViltForImageAndTextRetrieval,
            ViltForImagesAndTextClassification,
            ViltForMaskedLM,
            ViltForQuestionAnswering,
            ViltLayer,
            ViltModel,
            ViltPreTrainedModel,
        )
        from .models.vision_encoder_decoder import VisionEncoderDecoderModel
        from .models.vision_text_dual_encoder import VisionTextDualEncoderModel
        from .models.visual_bert import (
            VISUAL_BERT_PRETRAINED_MODEL_ARCHIVE_LIST,
            VisualBertForMultipleChoice,
            VisualBertForPreTraining,
            VisualBertForQuestionAnswering,
            VisualBertForRegionToPhraseAlignment,
            VisualBertForVisualReasoning,
            VisualBertLayer,
            VisualBertModel,
            VisualBertPreTrainedModel,
        )
        from .models.vit import (
            VIT_PRETRAINED_MODEL_ARCHIVE_LIST,
            ViTForImageClassification,
            ViTForMaskedImageModeling,
            ViTModel,
            ViTPreTrainedModel,
        )
        from .models.vit_mae import (
            VIT_MAE_PRETRAINED_MODEL_ARCHIVE_LIST,
            ViTMAEForPreTraining,
            ViTMAELayer,
            ViTMAEModel,
            ViTMAEPreTrainedModel,
        )
        from .models.wav2vec2 import (
            WAV_2_VEC_2_PRETRAINED_MODEL_ARCHIVE_LIST,
            Wav2Vec2ForAudioFrameClassification,
            Wav2Vec2ForCTC,
            Wav2Vec2ForMaskedLM,
            Wav2Vec2ForPreTraining,
            Wav2Vec2ForSequenceClassification,
            Wav2Vec2ForXVector,
            Wav2Vec2Model,
            Wav2Vec2PreTrainedModel,
        )
        from .models.wavlm import (
            WAVLM_PRETRAINED_MODEL_ARCHIVE_LIST,
            WavLMForAudioFrameClassification,
            WavLMForCTC,
            WavLMForSequenceClassification,
            WavLMForXVector,
            WavLMModel,
            WavLMPreTrainedModel,
        )
        from .models.xglm import XGLM_PRETRAINED_MODEL_ARCHIVE_LIST, XGLMForCausalLM, XGLMModel, XGLMPreTrainedModel
        from .models.xlm import (
            XLM_PRETRAINED_MODEL_ARCHIVE_LIST,
            XLMForMultipleChoice,
            XLMForQuestionAnswering,
            XLMForQuestionAnsweringSimple,
            XLMForSequenceClassification,
            XLMForTokenClassification,
            XLMModel,
            XLMPreTrainedModel,
            XLMWithLMHeadModel,
        )
        from .models.xlm_prophetnet import (
            XLM_PROPHETNET_PRETRAINED_MODEL_ARCHIVE_LIST,
            XLMProphetNetDecoder,
            XLMProphetNetEncoder,
            XLMProphetNetForCausalLM,
            XLMProphetNetForConditionalGeneration,
            XLMProphetNetModel,
        )
        from .models.xlm_roberta import (
            XLM_ROBERTA_PRETRAINED_MODEL_ARCHIVE_LIST,
            XLMRobertaForCausalLM,
            XLMRobertaForMaskedLM,
            XLMRobertaForMultipleChoice,
            XLMRobertaForQuestionAnswering,
            XLMRobertaForSequenceClassification,
            XLMRobertaForTokenClassification,
            XLMRobertaModel,
        )
        from .models.xlm_roberta_xl import (
            XLM_ROBERTA_XL_PRETRAINED_MODEL_ARCHIVE_LIST,
            XLMRobertaXLForCausalLM,
            XLMRobertaXLForMaskedLM,
            XLMRobertaXLForMultipleChoice,
            XLMRobertaXLForQuestionAnswering,
            XLMRobertaXLForSequenceClassification,
            XLMRobertaXLForTokenClassification,
            XLMRobertaXLModel,
            XLMRobertaXLPreTrainedModel,
        )
        from .models.xlnet import (
            XLNET_PRETRAINED_MODEL_ARCHIVE_LIST,
            XLNetForMultipleChoice,
            XLNetForQuestionAnswering,
            XLNetForQuestionAnsweringSimple,
            XLNetForSequenceClassification,
            XLNetForTokenClassification,
            XLNetLMHeadModel,
            XLNetModel,
            XLNetPreTrainedModel,
            load_tf_weights_in_xlnet,
        )
        from .models.yoso import (
            YOSO_PRETRAINED_MODEL_ARCHIVE_LIST,
            YosoForMaskedLM,
            YosoForMultipleChoice,
            YosoForQuestionAnswering,
            YosoForSequenceClassification,
            YosoForTokenClassification,
            YosoLayer,
            YosoModel,
            YosoPreTrainedModel,
        )

        # Optimization
        from .optimization import (
            Adafactor,
            AdamW,
            get_constant_schedule,
            get_constant_schedule_with_warmup,
            get_cosine_schedule_with_warmup,
            get_cosine_with_hard_restarts_schedule_with_warmup,
            get_linear_schedule_with_warmup,
            get_polynomial_decay_schedule_with_warmup,
            get_scheduler,
        )

        # Trainer
        from .trainer import Trainer
        from .trainer_pt_utils import torch_distributed_zero_first
        from .trainer_seq2seq import Seq2SeqTrainer
    else:
        from .utils.dummy_pt_objects import *

    # Adapters
    if is_torch_available():
        from .adapters import (
            ADAPTER_CACHE,
            ADAPTER_CONFIG_MAP,
            ADAPTER_MODEL_MAPPING,
            ADAPTERFUSION_CONFIG_MAP,
            DEFAULT_ADAPTER_CONFIG,
            DEFAULT_ADAPTERFUSION_CONFIG,
            MODEL_WITH_HEADS_MAPPING,
            AdapterArguments,
            AdapterConfig,
            AdapterConfigBase,
            AdapterFusionConfig,
            AdapterInfo,
            AdapterLayer,
            AdapterLayerBase,
            AdapterSetup,
            AdapterTrainer,
            AdapterType,
            AutoAdapterModel,
            AutoModelWithHeads,
            BartAdapterModel,
            BartModelWithHeads,
            BertAdapterModel,
            BertModelWithHeads,
            CompacterConfig,
            CompacterPlusPlusConfig,
            ConfigUnion,
            DistilBertAdapterModel,
            DistilBertModelWithHeads,
            DynamicAdapterFusionConfig,
            ForwardContext,
            GPT2AdapterModel,
            GPT2ModelWithHeads,
            HoulsbyConfig,
            HoulsbyInvConfig,
            InvertibleAdaptersMixin,
            MAMConfig,
            MBartAdapterModel,
            MBartModelWithHeads,
            ModelAdaptersConfig,
            ModelAdaptersMixin,
            ModelWithFlexibleHeadsAdaptersMixin,
            ModelWithHeadsAdaptersMixin,
            MultiLingAdapterArguments,
            ParallelConfig,
            PfeifferConfig,
            PfeifferInvConfig,
            PrefixTuningConfig,
            RobertaAdapterModel,
            RobertaModelWithHeads,
            Seq2SeqAdapterTrainer,
            StaticAdapterFusionConfig,
            T5AdapterModel,
            T5ModelWithHeads,
            XLMRobertaAdapterModel,
            XLMRobertaModelWithHeads,
            get_adapter_config_hash,
            get_adapter_info,
            list_adapters,
        )

    # TensorFlow
    if is_tf_available():

        from .benchmark.benchmark_args_tf import TensorFlowBenchmarkArguments

        # Benchmarks
        from .benchmark.benchmark_tf import TensorFlowBenchmark
        from .generation_tf_logits_process import (
            TFLogitsProcessor,
            TFLogitsProcessorList,
            TFLogitsWarper,
            TFMinLengthLogitsProcessor,
            TFNoBadWordsLogitsProcessor,
            TFNoRepeatNGramLogitsProcessor,
            TFRepetitionPenaltyLogitsProcessor,
            TFTemperatureLogitsWarper,
            TFTopKLogitsWarper,
            TFTopPLogitsWarper,
        )
        from .generation_tf_utils import tf_top_k_top_p_filtering
        from .keras_callbacks import KerasMetricCallback, PushToHubCallback
        from .modeling_tf_layoutlm import (
            TF_LAYOUTLM_PRETRAINED_MODEL_ARCHIVE_LIST,
            TFLayoutLMForMaskedLM,
            TFLayoutLMForSequenceClassification,
            TFLayoutLMForTokenClassification,
            TFLayoutLMMainLayer,
            TFLayoutLMModel,
            TFLayoutLMPreTrainedModel,
        )
        from .modeling_tf_utils import TFPreTrainedModel, TFSequenceSummary, TFSharedEmbeddings, shape_list
        from .models.albert import (
            TF_ALBERT_PRETRAINED_MODEL_ARCHIVE_LIST,
            TFAlbertForMaskedLM,
            TFAlbertForMultipleChoice,
            TFAlbertForPreTraining,
            TFAlbertForQuestionAnswering,
            TFAlbertForSequenceClassification,
            TFAlbertForTokenClassification,
            TFAlbertMainLayer,
            TFAlbertModel,
            TFAlbertPreTrainedModel,
        )
        from .models.auto import (
            TF_MODEL_FOR_CAUSAL_LM_MAPPING,
            TF_MODEL_FOR_IMAGE_CLASSIFICATION_MAPPING,
            TF_MODEL_FOR_MASKED_LM_MAPPING,
            TF_MODEL_FOR_MULTIPLE_CHOICE_MAPPING,
            TF_MODEL_FOR_NEXT_SENTENCE_PREDICTION_MAPPING,
            TF_MODEL_FOR_PRETRAINING_MAPPING,
            TF_MODEL_FOR_QUESTION_ANSWERING_MAPPING,
            TF_MODEL_FOR_SEQ_TO_SEQ_CAUSAL_LM_MAPPING,
            TF_MODEL_FOR_SEQUENCE_CLASSIFICATION_MAPPING,
            TF_MODEL_FOR_SPEECH_SEQ_2_SEQ_MAPPING,
            TF_MODEL_FOR_TABLE_QUESTION_ANSWERING_MAPPING,
            TF_MODEL_FOR_TOKEN_CLASSIFICATION_MAPPING,
            TF_MODEL_FOR_VISION_2_SEQ_MAPPING,
            TF_MODEL_MAPPING,
            TF_MODEL_WITH_LM_HEAD_MAPPING,
            TFAutoModel,
            TFAutoModelForCausalLM,
            TFAutoModelForImageClassification,
            TFAutoModelForMaskedLM,
            TFAutoModelForMultipleChoice,
            TFAutoModelForPreTraining,
            TFAutoModelForQuestionAnswering,
            TFAutoModelForSeq2SeqLM,
            TFAutoModelForSequenceClassification,
            TFAutoModelForSpeechSeq2Seq,
            TFAutoModelForTableQuestionAnswering,
            TFAutoModelForTokenClassification,
            TFAutoModelForVision2Seq,
            TFAutoModelWithLMHead,
        )
        from .models.bart import TFBartForConditionalGeneration, TFBartModel, TFBartPretrainedModel
        from .models.bert import (
            TF_BERT_PRETRAINED_MODEL_ARCHIVE_LIST,
            TFBertEmbeddings,
            TFBertForMaskedLM,
            TFBertForMultipleChoice,
            TFBertForNextSentencePrediction,
            TFBertForPreTraining,
            TFBertForQuestionAnswering,
            TFBertForSequenceClassification,
            TFBertForTokenClassification,
            TFBertLMHeadModel,
            TFBertMainLayer,
            TFBertModel,
            TFBertPreTrainedModel,
        )
        from .models.blenderbot import (
            TFBlenderbotForConditionalGeneration,
            TFBlenderbotModel,
            TFBlenderbotPreTrainedModel,
        )
        from .models.blenderbot_small import (
            TFBlenderbotSmallForConditionalGeneration,
            TFBlenderbotSmallModel,
            TFBlenderbotSmallPreTrainedModel,
        )
        from .models.camembert import (
            TF_CAMEMBERT_PRETRAINED_MODEL_ARCHIVE_LIST,
            TFCamembertForMaskedLM,
            TFCamembertForMultipleChoice,
            TFCamembertForQuestionAnswering,
            TFCamembertForSequenceClassification,
            TFCamembertForTokenClassification,
            TFCamembertModel,
        )
        from .models.clip import (
            TF_CLIP_PRETRAINED_MODEL_ARCHIVE_LIST,
            TFCLIPModel,
            TFCLIPPreTrainedModel,
            TFCLIPTextModel,
            TFCLIPVisionModel,
        )
        from .models.convbert import (
            TF_CONVBERT_PRETRAINED_MODEL_ARCHIVE_LIST,
            TFConvBertForMaskedLM,
            TFConvBertForMultipleChoice,
            TFConvBertForQuestionAnswering,
            TFConvBertForSequenceClassification,
            TFConvBertForTokenClassification,
            TFConvBertLayer,
            TFConvBertModel,
            TFConvBertPreTrainedModel,
        )
        from .models.convnext import TFConvNextForImageClassification, TFConvNextModel, TFConvNextPreTrainedModel
        from .models.ctrl import (
            TF_CTRL_PRETRAINED_MODEL_ARCHIVE_LIST,
            TFCTRLForSequenceClassification,
            TFCTRLLMHeadModel,
            TFCTRLModel,
            TFCTRLPreTrainedModel,
        )
        from .models.deberta import (
            TF_DEBERTA_PRETRAINED_MODEL_ARCHIVE_LIST,
            TFDebertaForMaskedLM,
            TFDebertaForQuestionAnswering,
            TFDebertaForSequenceClassification,
            TFDebertaForTokenClassification,
            TFDebertaModel,
            TFDebertaPreTrainedModel,
        )
        from .models.deberta_v2 import (
            TF_DEBERTA_V2_PRETRAINED_MODEL_ARCHIVE_LIST,
            TFDebertaV2ForMaskedLM,
            TFDebertaV2ForQuestionAnswering,
            TFDebertaV2ForSequenceClassification,
            TFDebertaV2ForTokenClassification,
            TFDebertaV2Model,
            TFDebertaV2PreTrainedModel,
        )
        from .models.distilbert import (
            TF_DISTILBERT_PRETRAINED_MODEL_ARCHIVE_LIST,
            TFDistilBertForMaskedLM,
            TFDistilBertForMultipleChoice,
            TFDistilBertForQuestionAnswering,
            TFDistilBertForSequenceClassification,
            TFDistilBertForTokenClassification,
            TFDistilBertMainLayer,
            TFDistilBertModel,
            TFDistilBertPreTrainedModel,
        )
        from .models.dpr import (
            TF_DPR_CONTEXT_ENCODER_PRETRAINED_MODEL_ARCHIVE_LIST,
            TF_DPR_QUESTION_ENCODER_PRETRAINED_MODEL_ARCHIVE_LIST,
            TF_DPR_READER_PRETRAINED_MODEL_ARCHIVE_LIST,
            TFDPRContextEncoder,
            TFDPRPretrainedContextEncoder,
            TFDPRPretrainedQuestionEncoder,
            TFDPRPretrainedReader,
            TFDPRQuestionEncoder,
            TFDPRReader,
        )
        from .models.electra import (
            TF_ELECTRA_PRETRAINED_MODEL_ARCHIVE_LIST,
            TFElectraForMaskedLM,
            TFElectraForMultipleChoice,
            TFElectraForPreTraining,
            TFElectraForQuestionAnswering,
            TFElectraForSequenceClassification,
            TFElectraForTokenClassification,
            TFElectraModel,
            TFElectraPreTrainedModel,
        )
        from .models.encoder_decoder import TFEncoderDecoderModel
        from .models.flaubert import (
            TF_FLAUBERT_PRETRAINED_MODEL_ARCHIVE_LIST,
            TFFlaubertForMultipleChoice,
            TFFlaubertForQuestionAnsweringSimple,
            TFFlaubertForSequenceClassification,
            TFFlaubertForTokenClassification,
            TFFlaubertModel,
            TFFlaubertPreTrainedModel,
            TFFlaubertWithLMHeadModel,
        )
        from .models.funnel import (
            TF_FUNNEL_PRETRAINED_MODEL_ARCHIVE_LIST,
            TFFunnelBaseModel,
            TFFunnelForMaskedLM,
            TFFunnelForMultipleChoice,
            TFFunnelForPreTraining,
            TFFunnelForQuestionAnswering,
            TFFunnelForSequenceClassification,
            TFFunnelForTokenClassification,
            TFFunnelModel,
            TFFunnelPreTrainedModel,
        )
        from .models.gpt2 import (
            TF_GPT2_PRETRAINED_MODEL_ARCHIVE_LIST,
            TFGPT2DoubleHeadsModel,
            TFGPT2ForSequenceClassification,
            TFGPT2LMHeadModel,
            TFGPT2MainLayer,
            TFGPT2Model,
            TFGPT2PreTrainedModel,
        )
        from .models.hubert import (
            TF_HUBERT_PRETRAINED_MODEL_ARCHIVE_LIST,
            TFHubertForCTC,
            TFHubertModel,
            TFHubertPreTrainedModel,
        )
        from .models.led import TFLEDForConditionalGeneration, TFLEDModel, TFLEDPreTrainedModel
        from .models.longformer import (
            TF_LONGFORMER_PRETRAINED_MODEL_ARCHIVE_LIST,
            TFLongformerForMaskedLM,
            TFLongformerForMultipleChoice,
            TFLongformerForQuestionAnswering,
            TFLongformerForSequenceClassification,
            TFLongformerForTokenClassification,
            TFLongformerModel,
            TFLongformerPreTrainedModel,
            TFLongformerSelfAttention,
        )
        from .models.lxmert import (
            TF_LXMERT_PRETRAINED_MODEL_ARCHIVE_LIST,
            TFLxmertForPreTraining,
            TFLxmertMainLayer,
            TFLxmertModel,
            TFLxmertPreTrainedModel,
            TFLxmertVisualFeatureEncoder,
        )
        from .models.marian import TFMarianModel, TFMarianMTModel, TFMarianPreTrainedModel
        from .models.mbart import TFMBartForConditionalGeneration, TFMBartModel, TFMBartPreTrainedModel
        from .models.mobilebert import (
            TF_MOBILEBERT_PRETRAINED_MODEL_ARCHIVE_LIST,
            TFMobileBertForMaskedLM,
            TFMobileBertForMultipleChoice,
            TFMobileBertForNextSentencePrediction,
            TFMobileBertForPreTraining,
            TFMobileBertForQuestionAnswering,
            TFMobileBertForSequenceClassification,
            TFMobileBertForTokenClassification,
            TFMobileBertMainLayer,
            TFMobileBertModel,
            TFMobileBertPreTrainedModel,
        )
        from .models.mpnet import (
            TF_MPNET_PRETRAINED_MODEL_ARCHIVE_LIST,
            TFMPNetForMaskedLM,
            TFMPNetForMultipleChoice,
            TFMPNetForQuestionAnswering,
            TFMPNetForSequenceClassification,
            TFMPNetForTokenClassification,
            TFMPNetMainLayer,
            TFMPNetModel,
            TFMPNetPreTrainedModel,
        )
        from .models.mt5 import TFMT5EncoderModel, TFMT5ForConditionalGeneration, TFMT5Model
        from .models.openai import (
            TF_OPENAI_GPT_PRETRAINED_MODEL_ARCHIVE_LIST,
            TFOpenAIGPTDoubleHeadsModel,
            TFOpenAIGPTForSequenceClassification,
            TFOpenAIGPTLMHeadModel,
            TFOpenAIGPTMainLayer,
            TFOpenAIGPTModel,
            TFOpenAIGPTPreTrainedModel,
        )
        from .models.pegasus import TFPegasusForConditionalGeneration, TFPegasusModel, TFPegasusPreTrainedModel
        from .models.rag import TFRagModel, TFRagPreTrainedModel, TFRagSequenceForGeneration, TFRagTokenForGeneration
        from .models.rembert import (
            TF_REMBERT_PRETRAINED_MODEL_ARCHIVE_LIST,
            TFRemBertForCausalLM,
            TFRemBertForMaskedLM,
            TFRemBertForMultipleChoice,
            TFRemBertForQuestionAnswering,
            TFRemBertForSequenceClassification,
            TFRemBertForTokenClassification,
            TFRemBertLayer,
            TFRemBertModel,
            TFRemBertPreTrainedModel,
        )
        from .models.roberta import (
            TF_ROBERTA_PRETRAINED_MODEL_ARCHIVE_LIST,
            TFRobertaForCausalLM,
            TFRobertaForMaskedLM,
            TFRobertaForMultipleChoice,
            TFRobertaForQuestionAnswering,
            TFRobertaForSequenceClassification,
            TFRobertaForTokenClassification,
            TFRobertaMainLayer,
            TFRobertaModel,
            TFRobertaPreTrainedModel,
        )
        from .models.roformer import (
            TF_ROFORMER_PRETRAINED_MODEL_ARCHIVE_LIST,
            TFRoFormerForCausalLM,
            TFRoFormerForMaskedLM,
            TFRoFormerForMultipleChoice,
            TFRoFormerForQuestionAnswering,
            TFRoFormerForSequenceClassification,
            TFRoFormerForTokenClassification,
            TFRoFormerLayer,
            TFRoFormerModel,
            TFRoFormerPreTrainedModel,
        )
        from .models.speech_to_text import (
            TF_SPEECH_TO_TEXT_PRETRAINED_MODEL_ARCHIVE_LIST,
            TFSpeech2TextForConditionalGeneration,
            TFSpeech2TextModel,
            TFSpeech2TextPreTrainedModel,
        )
        from .models.t5 import (
            TF_T5_PRETRAINED_MODEL_ARCHIVE_LIST,
            TFT5EncoderModel,
            TFT5ForConditionalGeneration,
            TFT5Model,
            TFT5PreTrainedModel,
        )
        from .models.tapas import (
            TF_TAPAS_PRETRAINED_MODEL_ARCHIVE_LIST,
            TFTapasForMaskedLM,
            TFTapasForQuestionAnswering,
            TFTapasForSequenceClassification,
            TFTapasModel,
            TFTapasPreTrainedModel,
        )
        from .models.transfo_xl import (
            TF_TRANSFO_XL_PRETRAINED_MODEL_ARCHIVE_LIST,
            TFAdaptiveEmbedding,
            TFTransfoXLForSequenceClassification,
            TFTransfoXLLMHeadModel,
            TFTransfoXLMainLayer,
            TFTransfoXLModel,
            TFTransfoXLPreTrainedModel,
        )
        from .models.vision_encoder_decoder import TFVisionEncoderDecoderModel
        from .models.vit import TFViTForImageClassification, TFViTModel, TFViTPreTrainedModel
        from .models.wav2vec2 import (
            TF_WAV_2_VEC_2_PRETRAINED_MODEL_ARCHIVE_LIST,
            TFWav2Vec2ForCTC,
            TFWav2Vec2Model,
            TFWav2Vec2PreTrainedModel,
        )
        from .models.xlm import (
            TF_XLM_PRETRAINED_MODEL_ARCHIVE_LIST,
            TFXLMForMultipleChoice,
            TFXLMForQuestionAnsweringSimple,
            TFXLMForSequenceClassification,
            TFXLMForTokenClassification,
            TFXLMMainLayer,
            TFXLMModel,
            TFXLMPreTrainedModel,
            TFXLMWithLMHeadModel,
        )
        from .models.xlm_roberta import (
            TF_XLM_ROBERTA_PRETRAINED_MODEL_ARCHIVE_LIST,
            TFXLMRobertaForMaskedLM,
            TFXLMRobertaForMultipleChoice,
            TFXLMRobertaForQuestionAnswering,
            TFXLMRobertaForSequenceClassification,
            TFXLMRobertaForTokenClassification,
            TFXLMRobertaModel,
        )
        from .models.xlnet import (
            TF_XLNET_PRETRAINED_MODEL_ARCHIVE_LIST,
            TFXLNetForMultipleChoice,
            TFXLNetForQuestionAnsweringSimple,
            TFXLNetForSequenceClassification,
            TFXLNetForTokenClassification,
            TFXLNetLMHeadModel,
            TFXLNetMainLayer,
            TFXLNetModel,
            TFXLNetPreTrainedModel,
        )

        # Optimization
        from .optimization_tf import AdamWeightDecay, GradientAccumulator, WarmUp, create_optimizer

        # Trainer
        from .trainer_tf import TFTrainer

    else:
        # Import the same objects as dummies to get them in the namespace.
        # They will raise an import error if the user tries to instantiate / use them.
        from .utils.dummy_tf_objects import *

    if is_flax_available():

        from .generation_flax_logits_process import (
            FlaxForcedBOSTokenLogitsProcessor,
            FlaxForcedEOSTokenLogitsProcessor,
            FlaxLogitsProcessor,
            FlaxLogitsProcessorList,
            FlaxLogitsWarper,
            FlaxMinLengthLogitsProcessor,
            FlaxTemperatureLogitsWarper,
            FlaxTopKLogitsWarper,
            FlaxTopPLogitsWarper,
        )
        from .modeling_flax_utils import FlaxPreTrainedModel
        from .models.albert import (
            FlaxAlbertForMaskedLM,
            FlaxAlbertForMultipleChoice,
            FlaxAlbertForPreTraining,
            FlaxAlbertForQuestionAnswering,
            FlaxAlbertForSequenceClassification,
            FlaxAlbertForTokenClassification,
            FlaxAlbertModel,
            FlaxAlbertPreTrainedModel,
        )
        from .models.auto import (
            FLAX_MODEL_FOR_CAUSAL_LM_MAPPING,
            FLAX_MODEL_FOR_IMAGE_CLASSIFICATION_MAPPING,
            FLAX_MODEL_FOR_MASKED_LM_MAPPING,
            FLAX_MODEL_FOR_MULTIPLE_CHOICE_MAPPING,
            FLAX_MODEL_FOR_NEXT_SENTENCE_PREDICTION_MAPPING,
            FLAX_MODEL_FOR_PRETRAINING_MAPPING,
            FLAX_MODEL_FOR_QUESTION_ANSWERING_MAPPING,
            FLAX_MODEL_FOR_SEQ_TO_SEQ_CAUSAL_LM_MAPPING,
            FLAX_MODEL_FOR_SEQUENCE_CLASSIFICATION_MAPPING,
            FLAX_MODEL_FOR_TOKEN_CLASSIFICATION_MAPPING,
            FLAX_MODEL_FOR_VISION_2_SEQ_MAPPING,
            FLAX_MODEL_MAPPING,
            FlaxAutoModel,
            FlaxAutoModelForCausalLM,
            FlaxAutoModelForImageClassification,
            FlaxAutoModelForMaskedLM,
            FlaxAutoModelForMultipleChoice,
            FlaxAutoModelForNextSentencePrediction,
            FlaxAutoModelForPreTraining,
            FlaxAutoModelForQuestionAnswering,
            FlaxAutoModelForSeq2SeqLM,
            FlaxAutoModelForSequenceClassification,
            FlaxAutoModelForTokenClassification,
            FlaxAutoModelForVision2Seq,
        )
        from .models.bart import (
            FlaxBartForConditionalGeneration,
            FlaxBartForQuestionAnswering,
            FlaxBartForSequenceClassification,
            FlaxBartModel,
            FlaxBartPreTrainedModel,
        )
        from .models.beit import (
            FlaxBeitForImageClassification,
            FlaxBeitForMaskedImageModeling,
            FlaxBeitModel,
            FlaxBeitPreTrainedModel,
        )
        from .models.bert import (
            FlaxBertForMaskedLM,
            FlaxBertForMultipleChoice,
            FlaxBertForNextSentencePrediction,
            FlaxBertForPreTraining,
            FlaxBertForQuestionAnswering,
            FlaxBertForSequenceClassification,
            FlaxBertForTokenClassification,
            FlaxBertModel,
            FlaxBertPreTrainedModel,
        )
        from .models.big_bird import (
            FlaxBigBirdForMaskedLM,
            FlaxBigBirdForMultipleChoice,
            FlaxBigBirdForPreTraining,
            FlaxBigBirdForQuestionAnswering,
            FlaxBigBirdForSequenceClassification,
            FlaxBigBirdForTokenClassification,
            FlaxBigBirdModel,
            FlaxBigBirdPreTrainedModel,
        )
        from .models.blenderbot import (
            FlaxBlenderbotForConditionalGeneration,
            FlaxBlenderbotModel,
            FlaxBlenderbotPreTrainedModel,
        )
        from .models.blenderbot_small import (
            FlaxBlenderbotSmallForConditionalGeneration,
            FlaxBlenderbotSmallModel,
            FlaxBlenderbotSmallPreTrainedModel,
        )
        from .models.clip import (
            FlaxCLIPModel,
            FlaxCLIPPreTrainedModel,
            FlaxCLIPTextModel,
            FlaxCLIPTextPreTrainedModel,
            FlaxCLIPVisionModel,
            FlaxCLIPVisionPreTrainedModel,
        )
        from .models.distilbert import (
            FlaxDistilBertForMaskedLM,
            FlaxDistilBertForMultipleChoice,
            FlaxDistilBertForQuestionAnswering,
            FlaxDistilBertForSequenceClassification,
            FlaxDistilBertForTokenClassification,
            FlaxDistilBertModel,
            FlaxDistilBertPreTrainedModel,
        )
        from .models.electra import (
            FlaxElectraForMaskedLM,
            FlaxElectraForMultipleChoice,
            FlaxElectraForPreTraining,
            FlaxElectraForQuestionAnswering,
            FlaxElectraForSequenceClassification,
            FlaxElectraForTokenClassification,
            FlaxElectraModel,
            FlaxElectraPreTrainedModel,
        )
        from .models.encoder_decoder import FlaxEncoderDecoderModel
        from .models.gpt2 import FlaxGPT2LMHeadModel, FlaxGPT2Model, FlaxGPT2PreTrainedModel
        from .models.gpt_neo import FlaxGPTNeoForCausalLM, FlaxGPTNeoModel, FlaxGPTNeoPreTrainedModel
        from .models.gptj import FlaxGPTJForCausalLM, FlaxGPTJModel, FlaxGPTJPreTrainedModel
        from .models.marian import FlaxMarianModel, FlaxMarianMTModel, FlaxMarianPreTrainedModel
        from .models.mbart import (
            FlaxMBartForConditionalGeneration,
            FlaxMBartForQuestionAnswering,
            FlaxMBartForSequenceClassification,
            FlaxMBartModel,
            FlaxMBartPreTrainedModel,
        )
        from .models.mt5 import FlaxMT5ForConditionalGeneration, FlaxMT5Model
        from .models.pegasus import FlaxPegasusForConditionalGeneration, FlaxPegasusModel, FlaxPegasusPreTrainedModel
        from .models.roberta import (
            FlaxRobertaForMaskedLM,
            FlaxRobertaForMultipleChoice,
            FlaxRobertaForQuestionAnswering,
            FlaxRobertaForSequenceClassification,
            FlaxRobertaForTokenClassification,
            FlaxRobertaModel,
            FlaxRobertaPreTrainedModel,
        )
        from .models.roformer import (
            FlaxRoFormerForMaskedLM,
            FlaxRoFormerForMultipleChoice,
            FlaxRoFormerForQuestionAnswering,
            FlaxRoFormerForSequenceClassification,
            FlaxRoFormerForTokenClassification,
            FlaxRoFormerModel,
            FlaxRoFormerPreTrainedModel,
        )
        from .models.speech_encoder_decoder import FlaxSpeechEncoderDecoderModel
        from .models.t5 import FlaxT5ForConditionalGeneration, FlaxT5Model, FlaxT5PreTrainedModel
        from .models.vision_encoder_decoder import FlaxVisionEncoderDecoderModel
        from .models.vision_text_dual_encoder import FlaxVisionTextDualEncoderModel
        from .models.vit import FlaxViTForImageClassification, FlaxViTModel, FlaxViTPreTrainedModel
        from .models.wav2vec2 import (
            FlaxWav2Vec2ForCTC,
            FlaxWav2Vec2ForPreTraining,
            FlaxWav2Vec2Model,
            FlaxWav2Vec2PreTrainedModel,
        )
        from .models.xglm import FlaxXGLMForCausalLM, FlaxXGLMModel, FlaxXGLMPreTrainedModel
    else:
        # Import the same objects as dummies to get them in the namespace.
        # They will raise an import error if the user tries to instantiate / use them.
        from .utils.dummy_flax_objects import *

else:
    import sys

    sys.modules[__name__] = _LazyModule(
        __name__,
        globals()["__file__"],
        _import_structure,
        module_spec=__spec__,
        extra_objects={"__version__": __version__},
    )


if not is_tf_available() and not is_torch_available() and not is_flax_available():
    logger.warning(
        "None of PyTorch, TensorFlow >= 2.0, or Flax have been found. "
        "Models won't be available and only tokenizers, configuration "
        "and file/data utilities can be used."
    )<|MERGE_RESOLUTION|>--- conflicted
+++ resolved
@@ -22,25 +22,7 @@
 # to defer the actual importing for when the objects are requested. This way `import transformers` provides the names
 # in the namespace without actually importing anything (and especially none of the backends).
 
-<<<<<<< HEAD
-__adapters_version__ = "2.3.0"
-__version__ = "4.12.5"
-
-# Work around to update TensorFlow's absl.logging threshold which alters the
-# default Python logging output behavior when present.
-# see: https://github.com/abseil/abseil-py/issues/99
-# and: https://github.com/tensorflow/tensorflow/issues/26691#issuecomment-500369493
-try:
-    import absl.logging
-except ImportError:
-    pass
-else:
-    absl.logging.set_verbosity("info")
-    absl.logging.set_stderrthreshold("info")
-    absl.logging._warn_preinit_stderr = False
-=======
 __version__ = "4.17.0"
->>>>>>> 7cdda953
 
 from typing import TYPE_CHECKING
 

--- conflicted
+++ resolved
@@ -22,11 +22,7 @@
 # to defer the actual importing for when the objects are requested. This way `import transformers` provides the names
 # in the namespace without actually importing anything (and especially none of the backends).
 
-<<<<<<< HEAD
-__version__ = "4.24.0"
-=======
 __version__ = "4.26.1"
->>>>>>> 50206223
 
 from typing import TYPE_CHECKING
 

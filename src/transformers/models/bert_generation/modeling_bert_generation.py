--- conflicted
+++ resolved
@@ -890,13 +890,9 @@
     """BertGeneration Model with a `language modeling` head on top for CLM fine-tuning.""",
     BERT_GENERATION_START_DOCSTRING,
 )
-<<<<<<< HEAD
 class BertGenerationDecoder(BertModelWithHeadsAdaptersMixin, BertGenerationPreTrainedModel):
-=======
-class BertGenerationDecoder(BertGenerationPreTrainedModel):
     _keys_to_ignore_on_load_missing = ["lm_head.decoder.weight", "lm_head.decoder.bias", "embeddings.position_ids"]
 
->>>>>>> 50206223
     def __init__(self, config):
         super().__init__(config)
 

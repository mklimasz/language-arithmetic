--- conflicted
+++ resolved
@@ -135,14 +135,10 @@
     FunnelForTokenClassification,
     FunnelModel,
 )
-<<<<<<< HEAD
 from ..gpt2.modeling_gpt2 import GPT2ForSequenceClassification, GPT2LMHeadModel, GPT2Model, GPT2ModelWithHeads
-=======
-from ..gpt2.modeling_gpt2 import GPT2ForSequenceClassification, GPT2LMHeadModel, GPT2Model
 
 # Add modeling imports here
 from ..gpt_neo.modeling_gpt_neo import GPTNeoForCausalLM, GPTNeoModel
->>>>>>> 4906a29f
 from ..ibert.modeling_ibert import (
     IBertForMaskedLM,
     IBertForMultipleChoice,
@@ -706,225 +702,11 @@
 
 AutoModel = auto_class_factory("AutoModel", MODEL_MAPPING)
 
-<<<<<<< HEAD
-        if type(config) in MODEL_MAPPING.keys():
-            return MODEL_MAPPING[type(config)].from_pretrained(
-                pretrained_model_name_or_path, *model_args, config=config, **kwargs
-            )
-        raise ValueError(
-            "Unrecognized configuration class {} for this kind of AutoModel: {}.\n"
-            "Model type should be one of {}.".format(
-                config.__class__, cls.__name__, ", ".join(c.__name__ for c in MODEL_MAPPING.keys())
-            )
-        )
-
-
-class AutoModelWithHeads:
-    r"""
-    :class:`~transformers.AutoModelWithHeads` is a generic model class that will be instantiated as one of the flexible
-    prediction head model classes of the library when created with the
-    `AutoModelWithHeads.from_pretrained(pretrained_model_name_or_path)` class method.
-
-    This class cannot be instantiated using `__init__()` (throws an error).
-    """
-
-    def __init__(self):
-        raise EnvironmentError(
-            "AutoModelWithHeads is designed to be instantiated "
-            "using the `AutoModelWithHeads.from_pretrained(pretrained_model_name_or_path)` or "
-            "`AutoModelWithHeads.from_config(config)` methods."
-        )
-
-    @classmethod
-    def from_config(cls, config):
-        r"""
-        Instantiates one of the base model classes of the library from a configuration.
-
-        Note:
-            Loading a model from its configuration file does **not** load the model weights. It only affects the
-            model's configuration. Use :func:`~transformers.AutoModel.from_pretrained` to load the model weights
-
-        Args:
-            config (:class:`~transformers.PretrainedConfig`):
-                The model class to instantiate is selected based on the configuration class:
-
-                - isInstance of `xlm roberta` configuration class:
-                  :class:`~transformers.XLMRobertaForSequenceClassification` (XLM-RoBERTa model)
-                - isInstance of `roberta` configuration class: :class:`~transformers.RobertaForSequenceClassification`
-                  (RoBERTa model)
-                - isInstance of `bert` configuration class: :class:`~transformers.BertForSequenceClassification` (Bert
-                  model)
-
-        Examples::
-
-            config = BertConfig.from_pretrained('bert-base-uncased')    # Download configuration from S3 and cache.
-            model = AutoModelWithHeads.from_config(config)  # E.g. model was saved using `save_pretrained('./test/saved_model/')`
-        """
-        for config_class, model_class in MODEL_WITH_HEADS_MAPPING.items():
-            if isinstance(config, config_class):
-                return model_class(config)
-        raise ValueError(
-            "Unrecognized configuration class {} for this kind of AutoModel: {}.\n"
-            "Model type should be one of {}.".format(
-                config.__class__,
-                cls.__name__,
-                ", ".join(c.__name__ for c in MODEL_WITH_HEADS_MAPPING.keys()),
-            )
-        )
-
-    @classmethod
-    def from_pretrained(cls, pretrained_model_name_or_path, *model_args, **kwargs):
-        r"""
-        Instantiates one of the flexible prediction head model classes of the library from a pre-trained model
-        configuration.
-
-        The `from_pretrained()` method takes care of returning the correct model class instance based on the
-        `model_type` property of the config object, or when it's missing, falling back to using pattern matching on the
-        `pretrained_model_name_or_path` string:
-
-            - `xlm-roberta`: :class:`~transformers.XLMRobertaForSequenceClassification` (XLM-RoBERTa model)
-            - `roberta`: :class:`~transformers.RobertaForSequenceClassification` (RoBERTa model)
-            - `bert`: :class:`~transformers.BertForSequenceClassification` (Bert model)
-
-        The model is set in evaluation mode by default using `model.eval()` (Dropout modules are deactivated) To train
-        the model, you should first set it back in training mode with `model.train()`
-
-        Args:
-            pretrained_model_name_or_path: either:
-
-                - a string with the `shortcut name` of a pre-trained model to load from cache or download, e.g.:
-                  ``bert-base-uncased``.
-                - a string with the `identifier name` of a pre-trained model that was user-uploaded to our S3, e.g.:
-                  ``dbmdz/bert-base-german-cased``.
-                - a path to a `directory` containing model weights saved using
-                  :func:`~transformers.PreTrainedModel.save_pretrained`, e.g.: ``./my_model_directory/``.
-                - a path or url to a `tensorflow index checkpoint file` (e.g. `./tf_model/model.ckpt.index`). In this
-                  case, ``from_tf`` should be set to True and a configuration object should be provided as ``config``
-                  argument. This loading path is slower than converting the TensorFlow checkpoint in a PyTorch model
-                  using the provided conversion scripts and loading the PyTorch model afterwards.
-
-            model_args: (`optional`) Sequence of positional arguments:
-                All remaining positional arguments will be passed to the underlying model's ``__init__`` method
-
-            config: (`optional`) instance of a class derived from :class:`~transformers.PretrainedConfig`:
-                Configuration for the model to use instead of an automatically loaded configuation. Configuration can
-                be automatically loaded when:
-
-                - the model is a model provided by the library (loaded with the ``shortcut-name`` string of a
-                  pretrained model), or
-                - the model was saved using :func:`~transformers.PreTrainedModel.save_pretrained` and is reloaded by
-                  suppling the save directory.
-                - the model is loaded by suppling a local directory as ``pretrained_model_name_or_path`` and a
-                  configuration JSON file named `config.json` is found in the directory.
-
-            state_dict: (`optional`) dict:
-                an optional state dictionary for the model to use instead of a state dictionary loaded from saved
-                weights file. This option can be used if you want to create a model from a pretrained configuration but
-                load your own weights. In this case though, you should check if using
-                :func:`~transformers.PreTrainedModel.save_pretrained` and
-                :func:`~transformers.PreTrainedModel.from_pretrained` is not a simpler option.
-
-            cache_dir: (`optional`) string:
-                Path to a directory in which a downloaded pre-trained model configuration should be cached if the
-                standard cache should not be used.
-
-            force_download: (`optional`) boolean, default False:
-                Force to (re-)download the model weights and configuration files and override the cached versions if
-                they exists.
-
-            resume_download: (`optional`) boolean, default False:
-                Do not delete incompletely recieved file. Attempt to resume the download if such a file exists.
-
-            proxies: (`optional`) dict, default None:
-                A dictionary of proxy servers to use by protocol or endpoint, e.g.: {'http': 'foo.bar:3128',
-                'http://hostname': 'foo.bar:4012'}. The proxies are used on each request.
-
-            output_loading_info: (`optional`) boolean:
-                Set to ``True`` to also return a dictionary containing missing keys, unexpected keys and error
-                messages.
-
-            kwargs: (`optional`) Remaining dictionary of keyword arguments:
-                These arguments will be passed to the configuration and the model.
-
-        Examples::
-
-            model = AutoModelWithHeads.from_pretrained('bert-base-uncased')    # Download model and configuration from S3 and cache.
-            model = AutoModelWithHeads.from_pretrained('./test/bert_model/')  # E.g. model was saved using `save_pretrained('./test/saved_model/')`
-            assert model.config.output_attention == True
-
-        """
-        config = kwargs.pop("config", None)
-        if not isinstance(config, PretrainedConfig):
-            config = AutoConfig.from_pretrained(pretrained_model_name_or_path, **kwargs)
-
-        for config_class, model_class in MODEL_WITH_HEADS_MAPPING.items():
-            if isinstance(config, config_class):
-                return model_class.from_pretrained(pretrained_model_name_or_path, *model_args, config=config, **kwargs)
-        raise ValueError(
-            "Unrecognized configuration class {} for this kind of AutoModel: {}.\n"
-            "Model type should be one of {}.".format(
-                config.__class__,
-                cls.__name__,
-                ", ".join(c.__name__ for c in MODEL_WITH_HEADS_MAPPING.keys()),
-            )
-        )
-
-
-class AutoModelForPreTraining:
-    r"""
-    This is a generic model class that will be instantiated as one of the model classes of the library---with the
-    architecture used for pretraining this model---when created with the
-    :meth:`~transformers.AutoModelForPreTraining.from_pretrained` class method or the
-    :meth:`~transformers.AutoModelForPreTraining.from_config` class method.
-
-    This class cannot be instantiated directly using ``__init__()`` (throws an error).
-    """
-
-    def __init__(self):
-        raise EnvironmentError(
-            "AutoModelForPreTraining is designed to be instantiated "
-            "using the `AutoModelForPreTraining.from_pretrained(pretrained_model_name_or_path)` or "
-            "`AutoModelForPreTraining.from_config(config)` methods."
-        )
-
-    @classmethod
-    @replace_list_option_in_docstrings(MODEL_FOR_PRETRAINING_MAPPING, use_model_types=False)
-    def from_config(cls, config):
-        r"""
-        Instantiates one of the model classes of the library---with the architecture used for pretraining this
-        model---from a configuration.
-
-        Note:
-            Loading a model from its configuration file does **not** load the model weights. It only affects the
-            model's configuration. Use :meth:`~transformers.AutoModelForPreTraining.from_pretrained` to load the model
-            weights.
-
-        Args:
-            config (:class:`~transformers.PretrainedConfig`):
-                The model class to instantiate is selected based on the configuration class:
-
-                List options
-
-        Examples::
-
-            >>> from transformers import AutoConfig, AutoModelForPreTraining
-            >>> # Download configuration from huggingface.co and cache.
-            >>> config = AutoConfig.from_pretrained('bert-base-uncased')
-            >>> model = AutoModelForPreTraining.from_config(config)
-        """
-        if type(config) in MODEL_FOR_PRETRAINING_MAPPING.keys():
-            return MODEL_FOR_PRETRAINING_MAPPING[type(config)](config)
-        raise ValueError(
-            "Unrecognized configuration class {} for this kind of AutoModel: {}.\n"
-            "Model type should be one of {}.".format(
-                config.__class__, cls.__name__, ", ".join(c.__name__ for c in MODEL_FOR_PRETRAINING_MAPPING.keys())
-            )
-        )
-=======
+AutoModelWithHeads = auto_class_factory("AutoModelWithHeads", MODEL_WITH_HEADS_MAPPING)
+
 AutoModelForPreTraining = auto_class_factory(
     "AutoModelForPreTraining", MODEL_FOR_PRETRAINING_MAPPING, head_doc="pretraining"
 )
->>>>>>> 4906a29f
 
 # Private on puprose, the public class will add the deprecation warnings.
 _AutoModelWithLMHead = auto_class_factory(

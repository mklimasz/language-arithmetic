--- conflicted
+++ resolved
@@ -229,11 +229,7 @@
 
 
 class BertSelfAttention(nn.Module):
-<<<<<<< HEAD
-    def __init__(self, config, location_key: Optional[str] = None):
-=======
-    def __init__(self, config, position_embedding_type=None):
->>>>>>> bfa65467
+    def __init__(self, config, position_embedding_type=None, location_key: Optional[str] = None):
         super().__init__()
         if config.hidden_size % config.num_attention_heads != 0 and not hasattr(config, "embedding_size"):
             raise ValueError(
@@ -381,15 +377,9 @@
 
 
 class BertAttention(nn.Module):
-<<<<<<< HEAD
-    def __init__(self, config, location_key: Optional[str] = None):
+    def __init__(self, config, position_embedding_type=None, location_key: Optional[str] = None):
         super().__init__()
-        self.self = BertSelfAttention(config, location_key=location_key)
-=======
-    def __init__(self, config, position_embedding_type=None):
-        super().__init__()
-        self.self = BertSelfAttention(config, position_embedding_type=position_embedding_type)
->>>>>>> bfa65467
+        self.self = BertSelfAttention(config, position_embedding_type=position_embedding_type, location_key=location_key)
         self.output = BertSelfOutput(config)
         self.pruned_heads = set()
 
@@ -478,11 +468,7 @@
         if self.add_cross_attention:
             if not self.is_decoder:
                 raise ValueError(f"{self} should be used as a decoder model if cross attention is added")
-<<<<<<< HEAD
-            self.crossattention = BertAttention(config, location_key="cross")
-=======
-            self.crossattention = BertAttention(config, position_embedding_type="absolute")
->>>>>>> bfa65467
+            self.crossattention = BertAttention(config, position_embedding_type="absolute", location_key="cross")
         self.intermediate = BertIntermediate(config)
         self.output = BertOutput(config)
 
@@ -900,14 +886,10 @@
 
         self.pooler = BertPooler(config) if add_pooling_layer else None
 
-<<<<<<< HEAD
         self._init_adapter_modules()
 
-        self.init_weights()
-=======
         # Initialize weights and apply final processing
         self.post_init()
->>>>>>> bfa65467
 
     def get_input_embeddings(self):
         return self.embeddings.word_embeddings
@@ -1331,13 +1313,8 @@
         return reordered_past
 
 
-<<<<<<< HEAD
-@add_start_docstrings("""Bert Model with a `language modeling` head on top. """, BERT_START_DOCSTRING)
+@add_start_docstrings("""Bert Model with a `language modeling` head on top.""", BERT_START_DOCSTRING)
 class BertForMaskedLM(ModelWithHeadsAdaptersMixin, BertPreTrainedModel):
-=======
-@add_start_docstrings("""Bert Model with a `language modeling` head on top.""", BERT_START_DOCSTRING)
-class BertForMaskedLM(BertPreTrainedModel):
->>>>>>> bfa65467
 
     _keys_to_ignore_on_load_unexpected = [r"pooler"]
     _keys_to_ignore_on_load_missing = [r"position_ids", r"predictions.decoder.bias"]

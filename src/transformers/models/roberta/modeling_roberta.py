# coding=utf-8
# Copyright 2018 The Google AI Language Team Authors and The HuggingFace Inc. team.
# Copyright (c) 2018, NVIDIA CORPORATION.  All rights reserved.
#
# Licensed under the Apache License, Version 2.0 (the "License");
# you may not use this file except in compliance with the License.
# You may obtain a copy of the License at
#
#     http://www.apache.org/licenses/LICENSE-2.0
#
# Unless required by applicable law or agreed to in writing, software
# distributed under the License is distributed on an "AS IS" BASIS,
# WITHOUT WARRANTIES OR CONDITIONS OF ANY KIND, either express or implied.
# See the License for the specific language governing permissions and
# limitations under the License.
"""PyTorch RoBERTa model."""

import math
from typing import Optional

import torch
import torch.utils.checkpoint
from packaging import version
from torch import nn
from torch.nn import BCEWithLogitsLoss, CrossEntropyLoss, MSELoss

from ...activations import ACT2FN, gelu
from ...adapters.composition import adjust_tensors_for_parallel
from ...adapters.context import ForwardContext
from ...adapters.mixins.bert import BertModelAdaptersMixin, BertOutputAdaptersMixin, BertSelfOutputAdaptersMixin
from ...adapters.model_mixin import ModelWithHeadsAdaptersMixin
from ...adapters.prefix_tuning import PrefixTuningShim
from ...file_utils import (
    add_code_sample_docstrings,
    add_start_docstrings,
    add_start_docstrings_to_model_forward,
    replace_return_docstrings,
)
from ...modeling_outputs import (
    BaseModelOutputWithPastAndCrossAttentions,
    BaseModelOutputWithPoolingAndCrossAttentions,
    CausalLMOutputWithCrossAttentions,
    MaskedLMOutput,
    MultipleChoiceModelOutput,
    QuestionAnsweringModelOutput,
    SequenceClassifierOutput,
    TokenClassifierOutput,
)
from ...modeling_utils import (
    PreTrainedModel,
    apply_chunking_to_forward,
    find_pruneable_heads_and_indices,
    prune_linear_layer,
)
from ...utils import logging
from .configuration_roberta import RobertaConfig


logger = logging.get_logger(__name__)

_CHECKPOINT_FOR_DOC = "roberta-base"
_CONFIG_FOR_DOC = "RobertaConfig"
_TOKENIZER_FOR_DOC = "RobertaTokenizer"

ROBERTA_PRETRAINED_MODEL_ARCHIVE_LIST = [
    "roberta-base",
    "roberta-large",
    "roberta-large-mnli",
    "distilroberta-base",
    "roberta-base-openai-detector",
    "roberta-large-openai-detector",
    # See all RoBERTa models at https://huggingface.co/models?filter=roberta
]


class RobertaEmbeddings(nn.Module):
    """
    Same as BertEmbeddings with a tiny tweak for positional embeddings indexing.
    """

    # Copied from transformers.models.bert.modeling_bert.BertEmbeddings.__init__
    def __init__(self, config):
        super().__init__()
        self.word_embeddings = nn.Embedding(config.vocab_size, config.hidden_size, padding_idx=config.pad_token_id)
        self.position_embeddings = nn.Embedding(config.max_position_embeddings, config.hidden_size)
        self.token_type_embeddings = nn.Embedding(config.type_vocab_size, config.hidden_size)

        # self.LayerNorm is not snake-cased to stick with TensorFlow model variable name and be able to load
        # any TensorFlow checkpoint file
        self.LayerNorm = nn.LayerNorm(config.hidden_size, eps=config.layer_norm_eps)
        self.dropout = nn.Dropout(config.hidden_dropout_prob)
        # position_ids (1, len position emb) is contiguous in memory and exported when serialized
        self.position_embedding_type = getattr(config, "position_embedding_type", "absolute")
        self.register_buffer("position_ids", torch.arange(config.max_position_embeddings).expand((1, -1)))
        if version.parse(torch.__version__) > version.parse("1.6.0"):
            self.register_buffer(
                "token_type_ids",
                torch.zeros(self.position_ids.size(), dtype=torch.long),
                persistent=False,
            )

        # End copy
        self.padding_idx = config.pad_token_id
        self.position_embeddings = nn.Embedding(
            config.max_position_embeddings, config.hidden_size, padding_idx=self.padding_idx
        )

    def forward(
        self, input_ids=None, token_type_ids=None, position_ids=None, inputs_embeds=None, past_key_values_length=0
    ):
        if position_ids is None:
            if input_ids is not None:
                # Create the position ids from the input token ids. Any padded tokens remain padded.
                position_ids = create_position_ids_from_input_ids(input_ids, self.padding_idx, past_key_values_length)
            else:
                position_ids = self.create_position_ids_from_inputs_embeds(inputs_embeds)

        if input_ids is not None:
            input_shape = input_ids.size()
        else:
            input_shape = inputs_embeds.size()[:-1]

        seq_length = input_shape[1]

        # Setting the token_type_ids to the registered buffer in constructor where it is all zeros, which usually occurs
        # when its auto-generated, registered buffer helps users when tracing the model without passing token_type_ids, solves
        # issue #5664
        if token_type_ids is None:
            if hasattr(self, "token_type_ids"):
                buffered_token_type_ids = self.token_type_ids[:, :seq_length]
                buffered_token_type_ids_expanded = buffered_token_type_ids.expand(input_shape[0], seq_length)
                token_type_ids = buffered_token_type_ids_expanded
            else:
                token_type_ids = torch.zeros(input_shape, dtype=torch.long, device=self.position_ids.device)

        if inputs_embeds is None:
            inputs_embeds = self.word_embeddings(input_ids)
        token_type_embeddings = self.token_type_embeddings(token_type_ids)

        embeddings = inputs_embeds + token_type_embeddings
        if self.position_embedding_type == "absolute":
            position_embeddings = self.position_embeddings(position_ids)
            embeddings += position_embeddings
        embeddings = self.LayerNorm(embeddings)
        embeddings = self.dropout(embeddings)
        return embeddings

    def create_position_ids_from_inputs_embeds(self, inputs_embeds):
        """
        We are provided embeddings directly. We cannot infer which are padded so just generate sequential position ids.

        Args:
            inputs_embeds: torch.Tensor

        Returns: torch.Tensor
        """
        input_shape = inputs_embeds.size()[:-1]
        sequence_length = input_shape[1]

        position_ids = torch.arange(
            self.padding_idx + 1, sequence_length + self.padding_idx + 1, dtype=torch.long, device=inputs_embeds.device
        )
        return position_ids.unsqueeze(0).expand(input_shape)


# Copied from transformers.models.bert.modeling_bert.BertSelfAttention with Bert->Roberta
class RobertaSelfAttention(nn.Module):
<<<<<<< HEAD
    def __init__(self, config, location_key: Optional[str] = None):
=======
    def __init__(self, config, position_embedding_type=None):
>>>>>>> bfa65467
        super().__init__()
        if config.hidden_size % config.num_attention_heads != 0 and not hasattr(config, "embedding_size"):
            raise ValueError(
                f"The hidden size ({config.hidden_size}) is not a multiple of the number of attention "
                f"heads ({config.num_attention_heads})"
            )

        self.num_attention_heads = config.num_attention_heads
        self.attention_head_size = int(config.hidden_size / config.num_attention_heads)
        self.all_head_size = self.num_attention_heads * self.attention_head_size

        self.query = nn.Linear(config.hidden_size, self.all_head_size)
        self.key = nn.Linear(config.hidden_size, self.all_head_size)
        self.value = nn.Linear(config.hidden_size, self.all_head_size)

        self.dropout = nn.Dropout(config.attention_probs_dropout_prob)
        self.position_embedding_type = position_embedding_type or getattr(
            config, "position_embedding_type", "absolute"
        )
        if self.position_embedding_type == "relative_key" or self.position_embedding_type == "relative_key_query":
            self.max_position_embeddings = config.max_position_embeddings
            self.distance_embedding = nn.Embedding(2 * config.max_position_embeddings - 1, self.attention_head_size)

        self.is_decoder = config.is_decoder

        self.prefix_tuning = PrefixTuningShim(location_key + "_prefix" if location_key else None, config)

    def transpose_for_scores(self, x):
        new_x_shape = x.size()[:-1] + (self.num_attention_heads, self.attention_head_size)
        x = x.view(new_x_shape)
        return x.permute(0, 2, 1, 3)

    def forward(
        self,
        hidden_states,
        attention_mask=None,
        head_mask=None,
        encoder_hidden_states=None,
        encoder_attention_mask=None,
        past_key_value=None,
        output_attentions=False,
    ):
        mixed_query_layer = self.query(hidden_states)

        # If this is instantiated as a cross-attention module, the keys
        # and values come from an encoder; the attention mask needs to be
        # such that the encoder's padding tokens are not attended to.
        is_cross_attention = encoder_hidden_states is not None

        if is_cross_attention and past_key_value is not None:
            # reuse k,v, cross_attentions
            key_layer = past_key_value[0]
            value_layer = past_key_value[1]
            attention_mask = encoder_attention_mask
        elif is_cross_attention:
            key_layer = self.transpose_for_scores(self.key(encoder_hidden_states))
            value_layer = self.transpose_for_scores(self.value(encoder_hidden_states))
            attention_mask = encoder_attention_mask
        elif past_key_value is not None:
            key_layer = self.transpose_for_scores(self.key(hidden_states))
            value_layer = self.transpose_for_scores(self.value(hidden_states))
            key_layer = torch.cat([past_key_value[0], key_layer], dim=2)
            value_layer = torch.cat([past_key_value[1], value_layer], dim=2)
        else:
            key_layer = self.transpose_for_scores(self.key(hidden_states))
            value_layer = self.transpose_for_scores(self.value(hidden_states))

        query_layer = self.transpose_for_scores(mixed_query_layer)

        if self.is_decoder:
            # if cross_attention save Tuple(torch.Tensor, torch.Tensor) of all cross attention key/value_states.
            # Further calls to cross_attention layer can then reuse all cross-attention
            # key/value_states (first "if" case)
            # if uni-directional self-attention (decoder) save Tuple(torch.Tensor, torch.Tensor) of
            # all previous decoder key/value_states. Further calls to uni-directional self-attention
            # can concat previous decoder key/value_states to current projected key/value_states (third "elif" case)
            # if encoder bi-directional self-attention `past_key_value` is always `None`
            past_key_value = (key_layer, value_layer)

        key_layer, value_layer, attention_mask = self.prefix_tuning(key_layer, value_layer, attention_mask)

        # Take the dot product between "query" and "key" to get the raw attention scores.
        attention_scores = torch.matmul(query_layer, key_layer.transpose(-1, -2))

        if self.position_embedding_type == "relative_key" or self.position_embedding_type == "relative_key_query":
            seq_length = hidden_states.size()[1]
            position_ids_l = torch.arange(seq_length, dtype=torch.long, device=hidden_states.device).view(-1, 1)
            position_ids_r = torch.arange(seq_length, dtype=torch.long, device=hidden_states.device).view(1, -1)
            distance = position_ids_l - position_ids_r
            positional_embedding = self.distance_embedding(distance + self.max_position_embeddings - 1)
            positional_embedding = positional_embedding.to(dtype=query_layer.dtype)  # fp16 compatibility

            if self.position_embedding_type == "relative_key":
                relative_position_scores = torch.einsum("bhld,lrd->bhlr", query_layer, positional_embedding)
                attention_scores = attention_scores + relative_position_scores
            elif self.position_embedding_type == "relative_key_query":
                relative_position_scores_query = torch.einsum("bhld,lrd->bhlr", query_layer, positional_embedding)
                relative_position_scores_key = torch.einsum("bhrd,lrd->bhlr", key_layer, positional_embedding)
                attention_scores = attention_scores + relative_position_scores_query + relative_position_scores_key

        attention_scores = attention_scores / math.sqrt(self.attention_head_size)
        if attention_mask is not None:
            # Apply the attention mask is (precomputed for all layers in RobertaModel forward() function)
            attention_scores = attention_scores + attention_mask

        # Normalize the attention scores to probabilities.
        attention_probs = nn.functional.softmax(attention_scores, dim=-1)

        # This is actually dropping out entire tokens to attend to, which might
        # seem a bit unusual, but is taken from the original Transformer paper.
        attention_probs = self.dropout(attention_probs)

        # Mask heads if we want to
        if head_mask is not None:
            attention_probs = attention_probs * head_mask

        context_layer = torch.matmul(attention_probs, value_layer)

        context_layer = context_layer.permute(0, 2, 1, 3).contiguous()
        new_context_layer_shape = context_layer.size()[:-2] + (self.all_head_size,)
        context_layer = context_layer.view(new_context_layer_shape)

        outputs = (context_layer, attention_probs) if output_attentions else (context_layer,)

        if self.is_decoder:
            outputs = outputs + (past_key_value,)
        return outputs


# Copied from transformers.models.modeling_bert.BertSelfOutput
class RobertaSelfOutput(BertSelfOutputAdaptersMixin, nn.Module):
    def __init__(self, config):
        super().__init__()
        self.config = config

        self.dense = nn.Linear(config.hidden_size, config.hidden_size)
        self.LayerNorm = nn.LayerNorm(config.hidden_size, eps=config.layer_norm_eps)
        self.dropout = nn.Dropout(config.hidden_dropout_prob)
        self._init_adapter_modules()

    def forward(self, hidden_states, input_tensor):
        hidden_states = self.dense(hidden_states)
        hidden_states = self.dropout(hidden_states)
        hidden_states = self.adapter_layer_forward(hidden_states, input_tensor, self.LayerNorm)
        return hidden_states


# Copied from transformers.models.bert.modeling_bert.BertAttention with Bert->Roberta
class RobertaAttention(nn.Module):
<<<<<<< HEAD
    def __init__(self, config, location_key: Optional[str] = None):
        super().__init__()
        self.self = RobertaSelfAttention(config, location_key=location_key)
=======
    def __init__(self, config, position_embedding_type=None):
        super().__init__()
        self.self = RobertaSelfAttention(config, position_embedding_type=position_embedding_type)
>>>>>>> bfa65467
        self.output = RobertaSelfOutput(config)
        self.pruned_heads = set()

    def prune_heads(self, heads):
        if len(heads) == 0:
            return
        heads, index = find_pruneable_heads_and_indices(
            heads, self.self.num_attention_heads, self.self.attention_head_size, self.pruned_heads
        )

        # Prune linear layers
        self.self.query = prune_linear_layer(self.self.query, index)
        self.self.key = prune_linear_layer(self.self.key, index)
        self.self.value = prune_linear_layer(self.self.value, index)
        self.output.dense = prune_linear_layer(self.output.dense, index, dim=1)

        # Update hyper params and store pruned heads
        self.self.num_attention_heads = self.self.num_attention_heads - len(heads)
        self.self.all_head_size = self.self.attention_head_size * self.self.num_attention_heads
        self.pruned_heads = self.pruned_heads.union(heads)

    def forward(
        self,
        hidden_states,
        attention_mask=None,
        head_mask=None,
        encoder_hidden_states=None,
        encoder_attention_mask=None,
        past_key_value=None,
        output_attentions=False,
    ):
        self_outputs = self.self(
            hidden_states,
            attention_mask,
            head_mask,
            encoder_hidden_states,
            encoder_attention_mask,
            past_key_value,
            output_attentions,
        )
        attention_output = self.output(self_outputs[0], hidden_states)
        outputs = (attention_output,) + self_outputs[1:]  # add attentions if we output them
        return outputs


# Copied from transformers.models.bert.modeling_bert.BertIntermediate
class RobertaIntermediate(nn.Module):
    def __init__(self, config):
        super().__init__()
        self.dense = nn.Linear(config.hidden_size, config.intermediate_size)
        if isinstance(config.hidden_act, str):
            self.intermediate_act_fn = ACT2FN[config.hidden_act]
        else:
            self.intermediate_act_fn = config.hidden_act

    def forward(self, hidden_states):
        hidden_states = self.dense(hidden_states)
        hidden_states = self.intermediate_act_fn(hidden_states)
        return hidden_states


# Copied from transformers.models.bert.modeling_bert.BertOutput
class RobertaOutput(BertOutputAdaptersMixin, nn.Module):
    def __init__(self, config):
        super().__init__()
        self.config = config

        self.dense = nn.Linear(config.intermediate_size, config.hidden_size)
        self.LayerNorm = nn.LayerNorm(config.hidden_size, eps=config.layer_norm_eps)
        self.dropout = nn.Dropout(config.hidden_dropout_prob)
        self._init_adapter_modules()

    def forward(self, hidden_states, input_tensor):
        hidden_states = self.dense(hidden_states)
        hidden_states = self.dropout(hidden_states)
        hidden_states = self.adapter_layer_forward(hidden_states, input_tensor, self.LayerNorm)
        return hidden_states


# Copied from transformers.models.bert.modeling_bert.BertLayer with Bert->Roberta
class RobertaLayer(nn.Module):
    def __init__(self, config):
        super().__init__()
        self.chunk_size_feed_forward = config.chunk_size_feed_forward
        self.seq_len_dim = 1
        self.attention = RobertaAttention(config, location_key="self")
        self.is_decoder = config.is_decoder
        self.add_cross_attention = config.add_cross_attention
        if self.add_cross_attention:
            if not self.is_decoder:
                raise ValueError(f"{self} should be used as a decoder model if cross attention is added")
<<<<<<< HEAD
            self.crossattention = RobertaAttention(config, location_key="cross")
=======
            self.crossattention = RobertaAttention(config, position_embedding_type="absolute")
>>>>>>> bfa65467
        self.intermediate = RobertaIntermediate(config)
        self.output = RobertaOutput(config)

    def forward(
        self,
        hidden_states,
        attention_mask=None,
        head_mask=None,
        encoder_hidden_states=None,
        encoder_attention_mask=None,
        past_key_value=None,
        output_attentions=False,
    ):
        # decoder uni-directional self-attention cached key/values tuple is at positions 1,2
        self_attn_past_key_value = past_key_value[:2] if past_key_value is not None else None
        self_attention_outputs = self.attention(
            hidden_states,
            attention_mask,
            head_mask,
            output_attentions=output_attentions,
            past_key_value=self_attn_past_key_value,
        )
        attention_output = self_attention_outputs[0]

        # if decoder, the last output is tuple of self-attn cache
        if self.is_decoder:
            outputs = self_attention_outputs[1:-1]
            present_key_value = self_attention_outputs[-1]
        else:
            outputs = self_attention_outputs[1:]  # add self attentions if we output attention weights

        cross_attn_present_key_value = None
        if self.is_decoder and encoder_hidden_states is not None:
            if not hasattr(self, "crossattention"):
                raise ValueError(
                    f"If `encoder_hidden_states` are passed, {self} has to be instantiated with cross-attention layers by setting `config.add_cross_attention=True`"
                )

            # cross_attn cached key/values tuple is at positions 3,4 of past_key_value tuple
            cross_attn_past_key_value = past_key_value[-2:] if past_key_value is not None else None
            cross_attention_outputs = self.crossattention(
                attention_output,
                attention_mask,
                head_mask,
                encoder_hidden_states,
                encoder_attention_mask,
                cross_attn_past_key_value,
                output_attentions,
            )
            attention_output = cross_attention_outputs[0]
            outputs = outputs + cross_attention_outputs[1:-1]  # add cross attentions if we output attention weights

            # add cross-attn cache to positions 3,4 of present_key_value tuple
            cross_attn_present_key_value = cross_attention_outputs[-1]
            present_key_value = present_key_value + cross_attn_present_key_value

        layer_output = apply_chunking_to_forward(
            self.feed_forward_chunk, self.chunk_size_feed_forward, self.seq_len_dim, attention_output
        )
        outputs = (layer_output,) + outputs

        # if decoder, return the attn key/values as the last output
        if self.is_decoder:
            outputs = outputs + (present_key_value,)

        return outputs

    def feed_forward_chunk(self, attention_output):
        intermediate_output = self.intermediate(attention_output)
        layer_output = self.output(intermediate_output, attention_output)
        return layer_output


# Copied from transformers.models.bert.modeling_bert.BertEncoder with Bert->Roberta
class RobertaEncoder(nn.Module):
    def __init__(self, config):
        super().__init__()
        self.config = config
        self.layer = nn.ModuleList([RobertaLayer(config) for _ in range(config.num_hidden_layers)])
        self.gradient_checkpointing = False

    def forward(
        self,
        hidden_states,
        attention_mask=None,
        head_mask=None,
        encoder_hidden_states=None,
        encoder_attention_mask=None,
        past_key_values=None,
        use_cache=None,
        output_attentions=False,
        output_hidden_states=False,
        return_dict=True,
    ):
        all_hidden_states = () if output_hidden_states else None
        all_self_attentions = () if output_attentions else None
        all_cross_attentions = () if output_attentions and self.config.add_cross_attention else None

        next_decoder_cache = () if use_cache else None
        for i, layer_module in enumerate(self.layer):
            if output_hidden_states:
                all_hidden_states = all_hidden_states + (hidden_states,)

            layer_head_mask = head_mask[i] if head_mask is not None else None
            past_key_value = past_key_values[i] if past_key_values is not None else None

            if self.gradient_checkpointing and self.training:

                if use_cache:
                    logger.warning(
                        "`use_cache=True` is incompatible with gradient checkpointing. Setting `use_cache=False`..."
                    )
                    use_cache = False

                def create_custom_forward(module):
                    def custom_forward(*inputs):
                        return module(*inputs, past_key_value, output_attentions)

                    return custom_forward

                layer_outputs = torch.utils.checkpoint.checkpoint(
                    create_custom_forward(layer_module),
                    hidden_states,
                    attention_mask,
                    layer_head_mask,
                    encoder_hidden_states,
                    encoder_attention_mask,
                )
            else:
                layer_outputs = layer_module(
                    hidden_states,
                    attention_mask,
                    layer_head_mask,
                    encoder_hidden_states,
                    encoder_attention_mask,
                    past_key_value,
                    output_attentions,
                )

            hidden_states = layer_outputs[0]
            (attention_mask,) = adjust_tensors_for_parallel(hidden_states, attention_mask)

            if use_cache:
                next_decoder_cache += (layer_outputs[-1],)
            if output_attentions:
                all_self_attentions = all_self_attentions + (layer_outputs[1],)
                if self.config.add_cross_attention:
                    all_cross_attentions = all_cross_attentions + (layer_outputs[2],)

        if output_hidden_states:
            all_hidden_states = all_hidden_states + (hidden_states,)

        if not return_dict:
            return tuple(
                v
                for v in [
                    hidden_states,
                    next_decoder_cache,
                    all_hidden_states,
                    all_self_attentions,
                    all_cross_attentions,
                ]
                if v is not None
            )
        return BaseModelOutputWithPastAndCrossAttentions(
            last_hidden_state=hidden_states,
            past_key_values=next_decoder_cache,
            hidden_states=all_hidden_states,
            attentions=all_self_attentions,
            cross_attentions=all_cross_attentions,
        )


# Copied from transformers.models.bert.modeling_bert.BertPooler
class RobertaPooler(nn.Module):
    def __init__(self, config):
        super().__init__()
        self.dense = nn.Linear(config.hidden_size, config.hidden_size)
        self.activation = nn.Tanh()

    def forward(self, hidden_states):
        # We "pool" the model by simply taking the hidden state corresponding
        # to the first token.
        first_token_tensor = hidden_states[:, 0]
        pooled_output = self.dense(first_token_tensor)
        pooled_output = self.activation(pooled_output)
        return pooled_output


class RobertaPreTrainedModel(PreTrainedModel):
    """
    An abstract class to handle weights initialization and a simple interface for downloading and loading pretrained
    models.
    """

    config_class = RobertaConfig
    base_model_prefix = "roberta"
    supports_gradient_checkpointing = True

    # Copied from transformers.models.bert.modeling_bert.BertPreTrainedModel._init_weights
    def _init_weights(self, module):
        """Initialize the weights"""
        if isinstance(module, nn.Linear):
            # Slightly different from the TF version which uses truncated_normal for initialization
            # cf https://github.com/pytorch/pytorch/pull/5617
            module.weight.data.normal_(mean=0.0, std=self.config.initializer_range)
            if module.bias is not None:
                module.bias.data.zero_()
        elif isinstance(module, nn.Embedding):
            module.weight.data.normal_(mean=0.0, std=self.config.initializer_range)
            if module.padding_idx is not None:
                module.weight.data[module.padding_idx].zero_()
        elif isinstance(module, nn.LayerNorm):
            module.bias.data.zero_()
            module.weight.data.fill_(1.0)

    def _set_gradient_checkpointing(self, module, value=False):
        if isinstance(module, RobertaEncoder):
            module.gradient_checkpointing = value

    def update_keys_to_ignore(self, config, del_keys_to_ignore):
        """Remove some keys from ignore list"""
        if not config.tie_word_embeddings:
            # must make a new list, or the class variable gets modified!
            self._keys_to_ignore_on_save = [k for k in self._keys_to_ignore_on_save if k not in del_keys_to_ignore]
            self._keys_to_ignore_on_load_missing = [
                k for k in self._keys_to_ignore_on_load_missing if k not in del_keys_to_ignore
            ]


ROBERTA_START_DOCSTRING = r"""

    This model inherits from [`PreTrainedModel`]. Check the superclass documentation for the generic methods the
    library implements for all its model (such as downloading or saving, resizing the input embeddings, pruning heads
    etc.)

    This model is also a PyTorch [torch.nn.Module](https://pytorch.org/docs/stable/nn.html#torch.nn.Module) subclass.
    Use it as a regular PyTorch Module and refer to the PyTorch documentation for all matter related to general usage
    and behavior.

    Parameters:
        config ([`RobertaConfig`]): Model configuration class with all the parameters of the
            model. Initializing with a config file does not load the weights associated with the model, only the
            configuration. Check out the [`~PreTrainedModel.from_pretrained`] method to load the model weights.
"""

ROBERTA_INPUTS_DOCSTRING = r"""
    Args:
        input_ids (`torch.LongTensor` of shape `({0})`):
            Indices of input sequence tokens in the vocabulary.

            Indices can be obtained using [`RobertaTokenizer`]. See [`PreTrainedTokenizer.encode`] and
            [`PreTrainedTokenizer.__call__`] for details.

            [What are input IDs?](../glossary#input-ids)
        attention_mask (`torch.FloatTensor` of shape `({0})`, *optional*):
            Mask to avoid performing attention on padding token indices. Mask values selected in `[0, 1]`:

            - 1 for tokens that are **not masked**,
            - 0 for tokens that are **masked**.

            [What are attention masks?](../glossary#attention-mask)
        token_type_ids (`torch.LongTensor` of shape `({0})`, *optional*):
            Segment token indices to indicate first and second portions of the inputs. Indices are selected in `[0,
            1]`:

            - 0 corresponds to a *sentence A* token,
            - 1 corresponds to a *sentence B* token.

            [What are token type IDs?](../glossary#token-type-ids)
        position_ids (`torch.LongTensor` of shape `({0})`, *optional*):
            Indices of positions of each input sequence tokens in the position embeddings. Selected in the range `[0,
            config.max_position_embeddings - 1]`.

            [What are position IDs?](../glossary#position-ids)
        head_mask (`torch.FloatTensor` of shape `(num_heads,)` or `(num_layers, num_heads)`, *optional*):
            Mask to nullify selected heads of the self-attention modules. Mask values selected in `[0, 1]`:

            - 1 indicates the head is **not masked**,
            - 0 indicates the head is **masked**.

        inputs_embeds (`torch.FloatTensor` of shape `({0}, hidden_size)`, *optional*):
            Optionally, instead of passing `input_ids` you can choose to directly pass an embedded representation. This
            is useful if you want more control over how to convert `input_ids` indices into associated vectors than the
            model's internal embedding lookup matrix.
        output_attentions (`bool`, *optional*):
            Whether or not to return the attentions tensors of all attention layers. See `attentions` under returned
            tensors for more detail.
        output_hidden_states (`bool`, *optional*):
            Whether or not to return the hidden states of all layers. See `hidden_states` under returned tensors for
            more detail.
        return_dict (`bool`, *optional*):
            Whether or not to return a [`~file_utils.ModelOutput`] instead of a plain tuple.
"""


@add_start_docstrings(
    "The bare RoBERTa Model transformer outputting raw hidden-states without any specific head on top.",
    ROBERTA_START_DOCSTRING,
)
class RobertaModel(BertModelAdaptersMixin, RobertaPreTrainedModel):
    """

    The model can behave as an encoder (with only self-attention) as well as a decoder, in which case a layer of
    cross-attention is added between the self-attention layers, following the architecture described in *Attention is
    all you need*_ by Ashish Vaswani, Noam Shazeer, Niki Parmar, Jakob Uszkoreit, Llion Jones, Aidan N. Gomez, Lukasz
    Kaiser and Illia Polosukhin.

    To behave as an decoder the model needs to be initialized with the `is_decoder` argument of the configuration set
    to `True`. To be used in a Seq2Seq model, the model needs to initialized with both `is_decoder` argument and
    `add_cross_attention` set to `True`; an `encoder_hidden_states` is then expected as an input to the forward pass.

    .. _*Attention is all you need*: https://arxiv.org/abs/1706.03762

    """

    _keys_to_ignore_on_load_missing = [r"position_ids"]

    # Copied from transformers.models.bert.modeling_bert.BertModel.__init__ with Bert->Roberta
    def __init__(self, config, add_pooling_layer=True):
        super().__init__(config)
        self.config = config

        self.embeddings = RobertaEmbeddings(config)
        self.encoder = RobertaEncoder(config)

        self.pooler = RobertaPooler(config) if add_pooling_layer else None

<<<<<<< HEAD
        self._init_adapter_modules()

        self.init_weights()
=======
        # Initialize weights and apply final processing
        self.post_init()
>>>>>>> bfa65467

    def get_input_embeddings(self):
        return self.embeddings.word_embeddings

    def set_input_embeddings(self, value):
        self.embeddings.word_embeddings = value

    def _prune_heads(self, heads_to_prune):
        """
        Prunes heads of the model. heads_to_prune: dict of {layer_num: list of heads to prune in this layer} See base
        class PreTrainedModel
        """
        for layer, heads in heads_to_prune.items():
            self.encoder.layer[layer].attention.prune_heads(heads)

    @add_start_docstrings_to_model_forward(ROBERTA_INPUTS_DOCSTRING.format("batch_size, sequence_length"))
    @add_code_sample_docstrings(
        processor_class=_TOKENIZER_FOR_DOC,
        checkpoint=_CHECKPOINT_FOR_DOC,
        output_type=BaseModelOutputWithPoolingAndCrossAttentions,
        config_class=_CONFIG_FOR_DOC,
    )
    @ForwardContext.wrap
    # Copied from transformers.models.bert.modeling_bert.BertModel.forward
    def forward(
        self,
        input_ids=None,
        attention_mask=None,
        token_type_ids=None,
        position_ids=None,
        head_mask=None,
        inputs_embeds=None,
        encoder_hidden_states=None,
        encoder_attention_mask=None,
        past_key_values=None,
        use_cache=None,
        output_attentions=None,
        output_hidden_states=None,
        return_dict=None,
    ):
        r"""
        encoder_hidden_states  (`torch.FloatTensor` of shape `(batch_size, sequence_length, hidden_size)`, *optional*):
            Sequence of hidden-states at the output of the last layer of the encoder. Used in the cross-attention if
            the model is configured as a decoder.
        encoder_attention_mask (`torch.FloatTensor` of shape `(batch_size, sequence_length)`, *optional*):
            Mask to avoid performing attention on the padding token indices of the encoder input. This mask is used in
            the cross-attention if the model is configured as a decoder. Mask values selected in `[0, 1]`:

            - 1 for tokens that are **not masked**,
            - 0 for tokens that are **masked**.
        past_key_values (`tuple(tuple(torch.FloatTensor))` of length `config.n_layers` with each tuple having 4 tensors of shape `(batch_size, num_heads, sequence_length - 1, embed_size_per_head)`):
            Contains precomputed key and value hidden states of the attention blocks. Can be used to speed up decoding.

            If `past_key_values` are used, the user can optionally input only the last `decoder_input_ids` (those that
            don't have their past key value states given to this model) of shape `(batch_size, 1)` instead of all
            `decoder_input_ids` of shape `(batch_size, sequence_length)`.
        use_cache (`bool`, *optional*):
            If set to `True`, `past_key_values` key value states are returned and can be used to speed up decoding (see
            `past_key_values`).
        """
        output_attentions = output_attentions if output_attentions is not None else self.config.output_attentions
        output_hidden_states = (
            output_hidden_states if output_hidden_states is not None else self.config.output_hidden_states
        )
        return_dict = return_dict if return_dict is not None else self.config.use_return_dict

        if self.config.is_decoder:
            use_cache = use_cache if use_cache is not None else self.config.use_cache
        else:
            use_cache = False

        if input_ids is not None and inputs_embeds is not None:
            raise ValueError("You cannot specify both input_ids and inputs_embeds at the same time")
        elif input_ids is not None:
            input_shape = input_ids.size()
        elif inputs_embeds is not None:
            input_shape = inputs_embeds.size()[:-1]
        else:
            raise ValueError("You have to specify either input_ids or inputs_embeds")

        batch_size, seq_length = input_shape
        device = input_ids.device if input_ids is not None else inputs_embeds.device

        # past_key_values_length
        past_key_values_length = past_key_values[0][0].shape[2] if past_key_values is not None else 0

        if attention_mask is None:
            attention_mask = torch.ones(((batch_size, seq_length + past_key_values_length)), device=device)

        if token_type_ids is None:
            if hasattr(self.embeddings, "token_type_ids"):
                buffered_token_type_ids = self.embeddings.token_type_ids[:, :seq_length]
                buffered_token_type_ids_expanded = buffered_token_type_ids.expand(batch_size, seq_length)
                token_type_ids = buffered_token_type_ids_expanded
            else:
                token_type_ids = torch.zeros(input_shape, dtype=torch.long, device=device)

        # We can provide a self-attention mask of dimensions [batch_size, from_seq_length, to_seq_length]
        # ourselves in which case we just need to make it broadcastable to all heads.
        extended_attention_mask: torch.Tensor = self.get_extended_attention_mask(attention_mask, input_shape, device)

        # If a 2D or 3D attention mask is provided for the cross-attention
        # we need to make broadcastable to [batch_size, num_heads, seq_length, seq_length]
        if self.config.is_decoder and encoder_hidden_states is not None:
            encoder_batch_size, encoder_sequence_length, _ = encoder_hidden_states.size()
            encoder_hidden_shape = (encoder_batch_size, encoder_sequence_length)
            if encoder_attention_mask is None:
                encoder_attention_mask = torch.ones(encoder_hidden_shape, device=device)
            encoder_extended_attention_mask = self.invert_attention_mask(encoder_attention_mask)
        else:
            encoder_extended_attention_mask = None

        # Prepare head mask if needed
        # 1.0 in head_mask indicate we keep the head
        # attention_probs has shape bsz x n_heads x N x N
        # input head_mask has shape [num_heads] or [num_hidden_layers x num_heads]
        # and head_mask is converted to shape [num_hidden_layers x batch x num_heads x seq_length x seq_length]
        head_mask = self.get_head_mask(head_mask, self.config.num_hidden_layers)

        embedding_output = self.embeddings(
            input_ids=input_ids,
            position_ids=position_ids,
            token_type_ids=token_type_ids,
            inputs_embeds=inputs_embeds,
            past_key_values_length=past_key_values_length,
        )
        embedding_output = self.invertible_adapters_forward(embedding_output)

        encoder_outputs = self.encoder(
            embedding_output,
            attention_mask=extended_attention_mask,
            head_mask=head_mask,
            encoder_hidden_states=encoder_hidden_states,
            encoder_attention_mask=encoder_extended_attention_mask,
            past_key_values=past_key_values,
            use_cache=use_cache,
            output_attentions=output_attentions,
            output_hidden_states=output_hidden_states,
            return_dict=return_dict,
        )
        sequence_output = encoder_outputs[0]
        pooled_output = self.pooler(sequence_output) if self.pooler is not None else None

        if not return_dict:
            return (sequence_output, pooled_output) + encoder_outputs[1:]

        return BaseModelOutputWithPoolingAndCrossAttentions(
            last_hidden_state=sequence_output,
            pooler_output=pooled_output,
            past_key_values=encoder_outputs.past_key_values,
            hidden_states=encoder_outputs.hidden_states,
            attentions=encoder_outputs.attentions,
            cross_attentions=encoder_outputs.cross_attentions,
        )


@add_start_docstrings(
    """RoBERTa Model with a `language modeling` head on top for CLM fine-tuning.""", ROBERTA_START_DOCSTRING
)
class RobertaForCausalLM(ModelWithHeadsAdaptersMixin, RobertaPreTrainedModel):
    _keys_to_ignore_on_save = [r"lm_head.decoder.weight", r"lm_head.decoder.bias"]
    _keys_to_ignore_on_load_missing = [r"position_ids", r"lm_head.decoder.weight", r"lm_head.decoder.bias"]
    _keys_to_ignore_on_load_unexpected = [r"pooler"]

    def __init__(self, config):
        super().__init__(config)

        if not config.is_decoder:
            logger.warning("If you want to use `RobertaLMHeadModel` as a standalone, add `is_decoder=True.`")

        self.roberta = RobertaModel(config, add_pooling_layer=False)
        self.lm_head = RobertaLMHead(config)

        # The LM head weights require special treatment only when they are tied with the word embeddings
        self.update_keys_to_ignore(config, ["lm_head.decoder.weight"])

        # Initialize weights and apply final processing
        self.post_init()

    def get_output_embeddings(self):
        return self.lm_head.decoder

    def set_output_embeddings(self, new_embeddings):
        self.lm_head.decoder = new_embeddings

    @add_start_docstrings_to_model_forward(ROBERTA_INPUTS_DOCSTRING.format("batch_size, sequence_length"))
    @replace_return_docstrings(output_type=CausalLMOutputWithCrossAttentions, config_class=_CONFIG_FOR_DOC)
    def forward(
        self,
        input_ids=None,
        attention_mask=None,
        token_type_ids=None,
        position_ids=None,
        head_mask=None,
        inputs_embeds=None,
        encoder_hidden_states=None,
        encoder_attention_mask=None,
        labels=None,
        past_key_values=None,
        use_cache=None,
        output_attentions=None,
        output_hidden_states=None,
        return_dict=None,
    ):
        r"""
        encoder_hidden_states  (`torch.FloatTensor` of shape `(batch_size, sequence_length, hidden_size)`, *optional*):
            Sequence of hidden-states at the output of the last layer of the encoder. Used in the cross-attention if
            the model is configured as a decoder.
        encoder_attention_mask (`torch.FloatTensor` of shape `(batch_size, sequence_length)`, *optional*):
            Mask to avoid performing attention on the padding token indices of the encoder input. This mask is used in
            the cross-attention if the model is configured as a decoder. Mask values selected in `[0, 1]`:

            - 1 for tokens that are **not masked**,
            - 0 for tokens that are **masked**.

        labels (`torch.LongTensor` of shape `(batch_size, sequence_length)`, *optional*):
            Labels for computing the left-to-right language modeling loss (next word prediction). Indices should be in
            `[-100, 0, ..., config.vocab_size]` (see `input_ids` docstring) Tokens with indices set to `-100` are
            ignored (masked), the loss is only computed for the tokens with labels in `[0, ..., config.vocab_size]`
        past_key_values (`tuple(tuple(torch.FloatTensor))` of length `config.n_layers` with each tuple having 4 tensors of shape `(batch_size, num_heads, sequence_length - 1, embed_size_per_head)`):
            Contains precomputed key and value hidden states of the attention blocks. Can be used to speed up decoding.

            If `past_key_values` are used, the user can optionally input only the last `decoder_input_ids` (those that
            don't have their past key value states given to this model) of shape `(batch_size, 1)` instead of all
            `decoder_input_ids` of shape `(batch_size, sequence_length)`.
        use_cache (`bool`, *optional*):
            If set to `True`, `past_key_values` key value states are returned and can be used to speed up decoding (see
            `past_key_values`).

        Returns:

        Example:

        ```python
        >>> from transformers import RobertaTokenizer, RobertaForCausalLM, RobertaConfig
        >>> import torch

        >>> tokenizer = RobertaTokenizer.from_pretrained("roberta-base")
        >>> config = RobertaConfig.from_pretrained("roberta-base")
        >>> config.is_decoder = True
        >>> model = RobertaForCausalLM.from_pretrained("roberta-base", config=config)

        >>> inputs = tokenizer("Hello, my dog is cute", return_tensors="pt")
        >>> outputs = model(**inputs)

        >>> prediction_logits = outputs.logits
        ```"""
        return_dict = return_dict if return_dict is not None else self.config.use_return_dict
        if labels is not None:
            use_cache = False

        outputs = self.roberta(
            input_ids,
            attention_mask=attention_mask,
            token_type_ids=token_type_ids,
            position_ids=position_ids,
            head_mask=head_mask,
            inputs_embeds=inputs_embeds,
            encoder_hidden_states=encoder_hidden_states,
            encoder_attention_mask=encoder_attention_mask,
            past_key_values=past_key_values,
            use_cache=use_cache,
            output_attentions=output_attentions,
            output_hidden_states=output_hidden_states,
            return_dict=return_dict,
        )

        sequence_output = outputs[0]
        prediction_scores = self.lm_head(
            sequence_output,
            inv_lang_adapter=self.roberta.get_invertible_adapter(),
        )

        lm_loss = None
        if labels is not None:
            # we are doing next-token prediction; shift prediction scores and input ids by one
            shifted_prediction_scores = prediction_scores[:, :-1, :].contiguous()
            labels = labels[:, 1:].contiguous()
            loss_fct = CrossEntropyLoss()
            lm_loss = loss_fct(shifted_prediction_scores.view(-1, self.config.vocab_size), labels.view(-1))

        if not return_dict:
            output = (prediction_scores,) + outputs[2:]
            return ((lm_loss,) + output) if lm_loss is not None else output

        return CausalLMOutputWithCrossAttentions(
            loss=lm_loss,
            logits=prediction_scores,
            past_key_values=outputs.past_key_values,
            hidden_states=outputs.hidden_states,
            attentions=outputs.attentions,
            cross_attentions=outputs.cross_attentions,
        )

    def prepare_inputs_for_generation(self, input_ids, past=None, attention_mask=None, **model_kwargs):
        input_shape = input_ids.shape
        # if model is used as a decoder in encoder-decoder model, the decoder attention mask is created on the fly
        if attention_mask is None:
            attention_mask = input_ids.new_ones(input_shape)

        # cut decoder_input_ids if past is used
        if past is not None:
            input_ids = input_ids[:, -1:]

        return {"input_ids": input_ids, "attention_mask": attention_mask, "past_key_values": past}

    def _reorder_cache(self, past, beam_idx):
        reordered_past = ()
        for layer_past in past:
            reordered_past += (tuple(past_state.index_select(0, beam_idx) for past_state in layer_past),)
        return reordered_past


<<<<<<< HEAD
@add_start_docstrings("""RoBERTa Model with a `language modeling` head on top. """, ROBERTA_START_DOCSTRING)
class RobertaForMaskedLM(ModelWithHeadsAdaptersMixin, RobertaPreTrainedModel):
=======
@add_start_docstrings("""RoBERTa Model with a `language modeling` head on top.""", ROBERTA_START_DOCSTRING)
class RobertaForMaskedLM(RobertaPreTrainedModel):
>>>>>>> bfa65467
    _keys_to_ignore_on_save = [r"lm_head.decoder.weight", r"lm_head.decoder.bias"]
    _keys_to_ignore_on_load_missing = [r"position_ids", r"lm_head.decoder.weight", r"lm_head.decoder.bias"]
    _keys_to_ignore_on_load_unexpected = [r"pooler"]

    def __init__(self, config):
        super().__init__(config)

        if config.is_decoder:
            logger.warning(
                "If you want to use `RobertaForMaskedLM` make sure `config.is_decoder=False` for "
                "bi-directional self-attention."
            )

        self.roberta = RobertaModel(config, add_pooling_layer=False)
        self.lm_head = RobertaLMHead(config)

        # The LM head weights require special treatment only when they are tied with the word embeddings
        self.update_keys_to_ignore(config, ["lm_head.decoder.weight"])

        # Initialize weights and apply final processing
        self.post_init()

    def get_output_embeddings(self):
        return self.lm_head.decoder

    def set_output_embeddings(self, new_embeddings):
        self.lm_head.decoder = new_embeddings

    @add_start_docstrings_to_model_forward(ROBERTA_INPUTS_DOCSTRING.format("batch_size, sequence_length"))
    @add_code_sample_docstrings(
        processor_class=_TOKENIZER_FOR_DOC,
        checkpoint=_CHECKPOINT_FOR_DOC,
        output_type=MaskedLMOutput,
        config_class=_CONFIG_FOR_DOC,
        mask="<mask>",
    )
    def forward(
        self,
        input_ids=None,
        attention_mask=None,
        token_type_ids=None,
        position_ids=None,
        head_mask=None,
        inputs_embeds=None,
        encoder_hidden_states=None,
        encoder_attention_mask=None,
        labels=None,
        output_attentions=None,
        output_hidden_states=None,
        return_dict=None,
    ):
        r"""
        labels (`torch.LongTensor` of shape `(batch_size, sequence_length)`, *optional*):
            Labels for computing the masked language modeling loss. Indices should be in `[-100, 0, ...,
            config.vocab_size]` (see `input_ids` docstring) Tokens with indices set to `-100` are ignored (masked), the
            loss is only computed for the tokens with labels in `[0, ..., config.vocab_size]`
        kwargs (`Dict[str, any]`, optional, defaults to *{}*):
            Used to hide legacy arguments that have been deprecated.
        """
        return_dict = return_dict if return_dict is not None else self.config.use_return_dict

        outputs = self.roberta(
            input_ids,
            attention_mask=attention_mask,
            token_type_ids=token_type_ids,
            position_ids=position_ids,
            head_mask=head_mask,
            inputs_embeds=inputs_embeds,
            encoder_hidden_states=encoder_hidden_states,
            encoder_attention_mask=encoder_attention_mask,
            output_attentions=output_attentions,
            output_hidden_states=output_hidden_states,
            return_dict=return_dict,
        )
        sequence_output = outputs[0]
        prediction_scores = self.lm_head(
            sequence_output,
            inv_lang_adapter=self.roberta.get_invertible_adapter(),
        )

        masked_lm_loss = None
        if labels is not None:
            loss_fct = CrossEntropyLoss()
            masked_lm_loss = loss_fct(prediction_scores.view(-1, self.config.vocab_size), labels.view(-1))

        if not return_dict:
            output = (prediction_scores,) + outputs[2:]
            return ((masked_lm_loss,) + output) if masked_lm_loss is not None else output

        return MaskedLMOutput(
            loss=masked_lm_loss,
            logits=prediction_scores,
            hidden_states=outputs.hidden_states,
            attentions=outputs.attentions,
        )


class RobertaLMHead(nn.Module):
    """Roberta Head for masked language modeling."""

    def __init__(self, config):
        super().__init__()
        self.dense = nn.Linear(config.hidden_size, config.hidden_size)
        self.layer_norm = nn.LayerNorm(config.hidden_size, eps=config.layer_norm_eps)

        self.decoder = nn.Linear(config.hidden_size, config.vocab_size)
        self.bias = nn.Parameter(torch.zeros(config.vocab_size))
        self.decoder.bias = self.bias

    def forward(self, features, inv_lang_adapter=None, **kwargs):
        x = self.dense(features)
        x = gelu(x)
        x = self.layer_norm(x)

        if inv_lang_adapter:
            x = inv_lang_adapter(x, rev=True)

        # project back to size of vocabulary with bias
        x = self.decoder(x)

        return x

    def _tie_weights(self):
        # To tie those two weights if they get disconnected (on TPU or when the bias is resized)
        self.bias = self.decoder.bias


@add_start_docstrings(
    """
    RoBERTa Model transformer with a sequence classification/regression head on top (a linear layer on top of the
    pooled output) e.g. for GLUE tasks.
    """,
    ROBERTA_START_DOCSTRING,
)
class RobertaForSequenceClassification(ModelWithHeadsAdaptersMixin, RobertaPreTrainedModel):
    _keys_to_ignore_on_load_missing = [r"position_ids"]

    def __init__(self, config):
        super().__init__(config)
        self.num_labels = config.num_labels
        self.config = config

        self.roberta = RobertaModel(config, add_pooling_layer=False)
        self.classifier = RobertaClassificationHead(config)

        # Initialize weights and apply final processing
        self.post_init()

    @add_start_docstrings_to_model_forward(ROBERTA_INPUTS_DOCSTRING.format("batch_size, sequence_length"))
    @add_code_sample_docstrings(
        processor_class=_TOKENIZER_FOR_DOC,
        checkpoint=_CHECKPOINT_FOR_DOC,
        output_type=SequenceClassifierOutput,
        config_class=_CONFIG_FOR_DOC,
    )
    def forward(
        self,
        input_ids=None,
        attention_mask=None,
        token_type_ids=None,
        position_ids=None,
        head_mask=None,
        inputs_embeds=None,
        labels=None,
        output_attentions=None,
        output_hidden_states=None,
        return_dict=None,
    ):
        r"""
        labels (`torch.LongTensor` of shape `(batch_size,)`, *optional*):
            Labels for computing the sequence classification/regression loss. Indices should be in `[0, ...,
            config.num_labels - 1]`. If `config.num_labels == 1` a regression loss is computed (Mean-Square loss), If
            `config.num_labels > 1` a classification loss is computed (Cross-Entropy).
        """
        return_dict = return_dict if return_dict is not None else self.config.use_return_dict

        outputs = self.roberta(
            input_ids,
            attention_mask=attention_mask,
            token_type_ids=token_type_ids,
            position_ids=position_ids,
            head_mask=head_mask,
            inputs_embeds=inputs_embeds,
            output_attentions=output_attentions,
            output_hidden_states=output_hidden_states,
            return_dict=return_dict,
        )
        sequence_output = outputs[0]
        logits = self.classifier(sequence_output)

        loss = None
        if labels is not None:
            if self.config.problem_type is None:
                if self.num_labels == 1:
                    self.config.problem_type = "regression"
                elif self.num_labels > 1 and (labels.dtype == torch.long or labels.dtype == torch.int):
                    self.config.problem_type = "single_label_classification"
                else:
                    self.config.problem_type = "multi_label_classification"

            if self.config.problem_type == "regression":
                loss_fct = MSELoss()
                if self.num_labels == 1:
                    loss = loss_fct(logits.squeeze(), labels.squeeze())
                else:
                    loss = loss_fct(logits, labels)
            elif self.config.problem_type == "single_label_classification":
                loss_fct = CrossEntropyLoss()
                loss = loss_fct(logits.view(-1, self.num_labels), labels.view(-1))
            elif self.config.problem_type == "multi_label_classification":
                loss_fct = BCEWithLogitsLoss()
                loss = loss_fct(logits, labels)

        if not return_dict:
            output = (logits,) + outputs[2:]
            return ((loss,) + output) if loss is not None else output

        return SequenceClassifierOutput(
            loss=loss,
            logits=logits,
            hidden_states=outputs.hidden_states,
            attentions=outputs.attentions,
        )


@add_start_docstrings(
    """
    Roberta Model with a multiple choice classification head on top (a linear layer on top of the pooled output and a
    softmax) e.g. for RocStories/SWAG tasks.
    """,
    ROBERTA_START_DOCSTRING,
)
class RobertaForMultipleChoice(ModelWithHeadsAdaptersMixin, RobertaPreTrainedModel):
    _keys_to_ignore_on_load_missing = [r"position_ids"]

    def __init__(self, config):
        super().__init__(config)

        self.roberta = RobertaModel(config)
        self.dropout = nn.Dropout(config.hidden_dropout_prob)
        self.classifier = nn.Linear(config.hidden_size, 1)

        # Initialize weights and apply final processing
        self.post_init()

    @add_start_docstrings_to_model_forward(ROBERTA_INPUTS_DOCSTRING.format("batch_size, num_choices, sequence_length"))
    @add_code_sample_docstrings(
        processor_class=_TOKENIZER_FOR_DOC,
        checkpoint=_CHECKPOINT_FOR_DOC,
        output_type=MultipleChoiceModelOutput,
        config_class=_CONFIG_FOR_DOC,
    )
    def forward(
        self,
        input_ids=None,
        token_type_ids=None,
        attention_mask=None,
        labels=None,
        position_ids=None,
        head_mask=None,
        inputs_embeds=None,
        output_attentions=None,
        output_hidden_states=None,
        return_dict=None,
    ):
        r"""
        labels (`torch.LongTensor` of shape `(batch_size,)`, *optional*):
            Labels for computing the multiple choice classification loss. Indices should be in `[0, ...,
            num_choices-1]` where `num_choices` is the size of the second dimension of the input tensors. (See
            `input_ids` above)
        """
        return_dict = return_dict if return_dict is not None else self.config.use_return_dict
        num_choices = input_ids.shape[1] if input_ids is not None else inputs_embeds.shape[1]

        flat_input_ids = input_ids.view(-1, input_ids.size(-1)) if input_ids is not None else None
        flat_position_ids = position_ids.view(-1, position_ids.size(-1)) if position_ids is not None else None
        flat_token_type_ids = token_type_ids.view(-1, token_type_ids.size(-1)) if token_type_ids is not None else None
        flat_attention_mask = attention_mask.view(-1, attention_mask.size(-1)) if attention_mask is not None else None
        flat_inputs_embeds = (
            inputs_embeds.view(-1, inputs_embeds.size(-2), inputs_embeds.size(-1))
            if inputs_embeds is not None
            else None
        )

        outputs = self.roberta(
            flat_input_ids,
            position_ids=flat_position_ids,
            token_type_ids=flat_token_type_ids,
            attention_mask=flat_attention_mask,
            head_mask=head_mask,
            inputs_embeds=flat_inputs_embeds,
            output_attentions=output_attentions,
            output_hidden_states=output_hidden_states,
            return_dict=return_dict,
        )
        pooled_output = outputs[1]

        pooled_output = self.dropout(pooled_output)
        logits = self.classifier(pooled_output)
        reshaped_logits = logits.view(-1, num_choices)

        loss = None
        if labels is not None:
            loss_fct = CrossEntropyLoss()
            loss = loss_fct(reshaped_logits, labels)

        if not return_dict:
            output = (reshaped_logits,) + outputs[2:]
            return ((loss,) + output) if loss is not None else output

        return MultipleChoiceModelOutput(
            loss=loss,
            logits=reshaped_logits,
            hidden_states=outputs.hidden_states,
            attentions=outputs.attentions,
        )


@add_start_docstrings(
    """
    Roberta Model with a token classification head on top (a linear layer on top of the hidden-states output) e.g. for
    Named-Entity-Recognition (NER) tasks.
    """,
    ROBERTA_START_DOCSTRING,
)
class RobertaForTokenClassification(ModelWithHeadsAdaptersMixin, RobertaPreTrainedModel):
    _keys_to_ignore_on_load_unexpected = [r"pooler"]
    _keys_to_ignore_on_load_missing = [r"position_ids"]

    def __init__(self, config):
        super().__init__(config)
        self.num_labels = config.num_labels

        self.roberta = RobertaModel(config, add_pooling_layer=False)
        classifier_dropout = (
            config.classifier_dropout if config.classifier_dropout is not None else config.hidden_dropout_prob
        )
        self.dropout = nn.Dropout(classifier_dropout)
        self.classifier = nn.Linear(config.hidden_size, config.num_labels)

        # Initialize weights and apply final processing
        self.post_init()

    @add_start_docstrings_to_model_forward(ROBERTA_INPUTS_DOCSTRING.format("batch_size, sequence_length"))
    @add_code_sample_docstrings(
        processor_class=_TOKENIZER_FOR_DOC,
        checkpoint=_CHECKPOINT_FOR_DOC,
        output_type=TokenClassifierOutput,
        config_class=_CONFIG_FOR_DOC,
    )
    def forward(
        self,
        input_ids=None,
        attention_mask=None,
        token_type_ids=None,
        position_ids=None,
        head_mask=None,
        inputs_embeds=None,
        labels=None,
        output_attentions=None,
        output_hidden_states=None,
        return_dict=None,
    ):
        r"""
        labels (`torch.LongTensor` of shape `(batch_size, sequence_length)`, *optional*):
            Labels for computing the token classification loss. Indices should be in `[0, ..., config.num_labels - 1]`.
        """
        return_dict = return_dict if return_dict is not None else self.config.use_return_dict

        outputs = self.roberta(
            input_ids,
            attention_mask=attention_mask,
            token_type_ids=token_type_ids,
            position_ids=position_ids,
            head_mask=head_mask,
            inputs_embeds=inputs_embeds,
            output_attentions=output_attentions,
            output_hidden_states=output_hidden_states,
            return_dict=return_dict,
        )

        sequence_output = outputs[0]

        sequence_output = self.dropout(sequence_output)
        logits = self.classifier(sequence_output)

        loss = None
        if labels is not None:
            loss_fct = CrossEntropyLoss()
            loss = loss_fct(logits.view(-1, self.num_labels), labels.view(-1))

        if not return_dict:
            output = (logits,) + outputs[2:]
            return ((loss,) + output) if loss is not None else output

        return TokenClassifierOutput(
            loss=loss,
            logits=logits,
            hidden_states=outputs.hidden_states,
            attentions=outputs.attentions,
        )


class RobertaClassificationHead(nn.Module):
    """Head for sentence-level classification tasks."""

    def __init__(self, config):
        super().__init__()
        self.dense = nn.Linear(config.hidden_size, config.hidden_size)
        classifier_dropout = (
            config.classifier_dropout if config.classifier_dropout is not None else config.hidden_dropout_prob
        )
        self.dropout = nn.Dropout(classifier_dropout)
        self.out_proj = nn.Linear(config.hidden_size, config.num_labels)

    def forward(self, features, **kwargs):
        x = features[:, 0, :]  # take <s> token (equiv. to [CLS])
        x = self.dropout(x)
        x = self.dense(x)
        x = torch.tanh(x)
        x = self.dropout(x)
        x = self.out_proj(x)
        return x


@add_start_docstrings(
    """
    Roberta Model with a span classification head on top for extractive question-answering tasks like SQuAD (a linear
    layers on top of the hidden-states output to compute `span start logits` and `span end logits`).
    """,
    ROBERTA_START_DOCSTRING,
)
class RobertaForQuestionAnswering(ModelWithHeadsAdaptersMixin, RobertaPreTrainedModel):
    _keys_to_ignore_on_load_unexpected = [r"pooler"]
    _keys_to_ignore_on_load_missing = [r"position_ids"]

    def __init__(self, config):
        super().__init__(config)
        self.num_labels = config.num_labels

        self.roberta = RobertaModel(config, add_pooling_layer=False)
        self.qa_outputs = nn.Linear(config.hidden_size, config.num_labels)

        # Initialize weights and apply final processing
        self.post_init()

    @add_start_docstrings_to_model_forward(ROBERTA_INPUTS_DOCSTRING.format("batch_size, sequence_length"))
    @add_code_sample_docstrings(
        processor_class=_TOKENIZER_FOR_DOC,
        checkpoint=_CHECKPOINT_FOR_DOC,
        output_type=QuestionAnsweringModelOutput,
        config_class=_CONFIG_FOR_DOC,
    )
    def forward(
        self,
        input_ids=None,
        attention_mask=None,
        token_type_ids=None,
        position_ids=None,
        head_mask=None,
        inputs_embeds=None,
        start_positions=None,
        end_positions=None,
        output_attentions=None,
        output_hidden_states=None,
        return_dict=None,
    ):
        r"""
        start_positions (`torch.LongTensor` of shape `(batch_size,)`, *optional*):
            Labels for position (index) of the start of the labelled span for computing the token classification loss.
            Positions are clamped to the length of the sequence (`sequence_length`). Position outside of the sequence
            are not taken into account for computing the loss.
        end_positions (`torch.LongTensor` of shape `(batch_size,)`, *optional*):
            Labels for position (index) of the end of the labelled span for computing the token classification loss.
            Positions are clamped to the length of the sequence (`sequence_length`). Position outside of the sequence
            are not taken into account for computing the loss.
        """
        return_dict = return_dict if return_dict is not None else self.config.use_return_dict

        outputs = self.roberta(
            input_ids,
            attention_mask=attention_mask,
            token_type_ids=token_type_ids,
            position_ids=position_ids,
            head_mask=head_mask,
            inputs_embeds=inputs_embeds,
            output_attentions=output_attentions,
            output_hidden_states=output_hidden_states,
            return_dict=return_dict,
        )

        sequence_output = outputs[0]

        logits = self.qa_outputs(sequence_output)
        start_logits, end_logits = logits.split(1, dim=-1)
        start_logits = start_logits.squeeze(-1).contiguous()
        end_logits = end_logits.squeeze(-1).contiguous()

        total_loss = None
        if start_positions is not None and end_positions is not None:
            # If we are on multi-GPU, split add a dimension
            if len(start_positions.size()) > 1:
                start_positions = start_positions.squeeze(-1)
            if len(end_positions.size()) > 1:
                end_positions = end_positions.squeeze(-1)
            # sometimes the start/end positions are outside our model inputs, we ignore these terms
            ignored_index = start_logits.size(1)
            start_positions = start_positions.clamp(0, ignored_index)
            end_positions = end_positions.clamp(0, ignored_index)

            loss_fct = CrossEntropyLoss(ignore_index=ignored_index)
            start_loss = loss_fct(start_logits, start_positions)
            end_loss = loss_fct(end_logits, end_positions)
            total_loss = (start_loss + end_loss) / 2

        if not return_dict:
            output = (start_logits, end_logits) + outputs[2:]
            return ((total_loss,) + output) if total_loss is not None else output

        return QuestionAnsweringModelOutput(
            loss=total_loss,
            start_logits=start_logits,
            end_logits=end_logits,
            hidden_states=outputs.hidden_states,
            attentions=outputs.attentions,
        )


def create_position_ids_from_input_ids(input_ids, padding_idx, past_key_values_length=0):
    """
    Replace non-padding symbols with their position numbers. Position numbers begin at padding_idx+1. Padding symbols
    are ignored. This is modified from fairseq's `utils.make_positions`.

    Args:
        x: torch.Tensor x:

    Returns: torch.Tensor
    """
    # The series of casts and type-conversions here are carefully balanced to both work with ONNX export and XLA.
    mask = input_ids.ne(padding_idx).int()
    incremental_indices = (torch.cumsum(mask, dim=1).type_as(mask) + past_key_values_length) * mask
    return incremental_indices.long() + padding_idx<|MERGE_RESOLUTION|>--- conflicted
+++ resolved
@@ -165,11 +165,7 @@
 
 # Copied from transformers.models.bert.modeling_bert.BertSelfAttention with Bert->Roberta
 class RobertaSelfAttention(nn.Module):
-<<<<<<< HEAD
-    def __init__(self, config, location_key: Optional[str] = None):
-=======
-    def __init__(self, config, position_embedding_type=None):
->>>>>>> bfa65467
+    def __init__(self, config, position_embedding_type=None, location_key: Optional[str] = None):
         super().__init__()
         if config.hidden_size % config.num_attention_heads != 0 and not hasattr(config, "embedding_size"):
             raise ValueError(
@@ -319,15 +315,9 @@
 
 # Copied from transformers.models.bert.modeling_bert.BertAttention with Bert->Roberta
 class RobertaAttention(nn.Module):
-<<<<<<< HEAD
-    def __init__(self, config, location_key: Optional[str] = None):
+    def __init__(self, config, position_embedding_type=None, location_key: Optional[str] = None):
         super().__init__()
-        self.self = RobertaSelfAttention(config, location_key=location_key)
-=======
-    def __init__(self, config, position_embedding_type=None):
-        super().__init__()
-        self.self = RobertaSelfAttention(config, position_embedding_type=position_embedding_type)
->>>>>>> bfa65467
+        self.self = RobertaSelfAttention(config, position_embedding_type=position_embedding_type, location_key=location_key)
         self.output = RobertaSelfOutput(config)
         self.pruned_heads = set()
 
@@ -419,11 +409,7 @@
         if self.add_cross_attention:
             if not self.is_decoder:
                 raise ValueError(f"{self} should be used as a decoder model if cross attention is added")
-<<<<<<< HEAD
-            self.crossattention = RobertaAttention(config, location_key="cross")
-=======
-            self.crossattention = RobertaAttention(config, position_embedding_type="absolute")
->>>>>>> bfa65467
+            self.crossattention = RobertaAttention(config, position_embedding_type="absolute", location_key="cross")
         self.intermediate = RobertaIntermediate(config)
         self.output = RobertaOutput(config)
 
@@ -752,14 +738,10 @@
 
         self.pooler = RobertaPooler(config) if add_pooling_layer else None
 
-<<<<<<< HEAD
         self._init_adapter_modules()
 
-        self.init_weights()
-=======
         # Initialize weights and apply final processing
         self.post_init()
->>>>>>> bfa65467
 
     def get_input_embeddings(self):
         return self.embeddings.word_embeddings
@@ -1073,13 +1055,8 @@
         return reordered_past
 
 
-<<<<<<< HEAD
-@add_start_docstrings("""RoBERTa Model with a `language modeling` head on top. """, ROBERTA_START_DOCSTRING)
+@add_start_docstrings("""RoBERTa Model with a `language modeling` head on top.""", ROBERTA_START_DOCSTRING)
 class RobertaForMaskedLM(ModelWithHeadsAdaptersMixin, RobertaPreTrainedModel):
-=======
-@add_start_docstrings("""RoBERTa Model with a `language modeling` head on top.""", ROBERTA_START_DOCSTRING)
-class RobertaForMaskedLM(RobertaPreTrainedModel):
->>>>>>> bfa65467
     _keys_to_ignore_on_save = [r"lm_head.decoder.weight", r"lm_head.decoder.bias"]
     _keys_to_ignore_on_load_missing = [r"position_ids", r"lm_head.decoder.weight", r"lm_head.decoder.bias"]
     _keys_to_ignore_on_load_unexpected = [r"pooler"]
